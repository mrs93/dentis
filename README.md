<<<<<<< HEAD
# GitLens &mdash; Supercharge Git in VS Code
=======
[![](https://vsmarketplacebadge.apphb.com/version-short/eamodio.gitlens.svg)][def]
[![](https://vsmarketplacebadge.apphb.com/downloads-short/eamodio.gitlens.svg)][def]
[![](https://vsmarketplacebadge.apphb.com/rating-short/eamodio.gitlens.svg)][def]
[![](https://aka.ms/vsls-badge)](https://aka.ms/vsls-gitlens)
[![](https://img.shields.io/badge/vscode--dev--community-gitlens-blue.svg?logo=slack&labelColor=555555)](https://vscode-slack.amod.io)
>>>>>>> 268e40d0

> Supercharge Git and unlock **untapped knowledge** within your repository to better **understand**, **write**, and **review** code. Focus, collaborate, accelerate.

[GitLens](https://gitkraken.com/gitlens?utm_source=gitlens-extension&utm_medium=in-app-links&utm_campaign=gitlens-logo-links 'Learn more about GitLens') is a powerful [open-source](https://github.com/gitkraken/vscode-gitlens 'Open GitLens on GitHub') extension for [Visual Studio Code](https://code.visualstudio.com).

GitLens supercharges your Git experience in VS Code. Maintaining focus is critical, extra time spent context switching or missing context disrupts your flow. GitLens is the ultimate tool for making Git work for you, designed to improve focus, productivity, and collaboration with a powerful set of tools to help you and your team better understand, write, and review code.

GitLens sets itself apart from other Git tools through its deep level of integration, versatility, and ease of use. GitLens sits directly within your editor, reducing context switching and promoting a more efficient workflow. We know Git is hard and strive to make it as easy as possible while also going beyond the basics with rich visualizations and step-by-step guidance and safety, just to name a few.

## Getting Started

<p>
  <a title="Watch the GitLens Getting Started video" href="https://www.youtube.com/watch?v=UQPb73Zz9qk"><img src="https://raw.githubusercontent.com/gitkraken/vscode-gitlens/main/images/docs/get-started-video.png" alt="Watch the GitLens Getting Started video" /></a>
</p>

Install GitLens by clicking `Install` on the banner above, or from the Extensions side bar in VS Code, by searching for GitLens.

Use `Switch to Pre-Release Version` on the extension banner to live on the edge and be the first to experience new features.

## Is GitLens Free?

All features are free to use on all repos, **except** for features,

- marked with a ✨ require a [trial or paid plan](https://www.gitkraken.com/gitlens/pricing) for use on privately hosted repos
- marked with a ☁️ require a GitKraken Account, with access level based on your [plan](https://www.gitkraken.com/gitlens/pricing), e.g. Free, Pro, etc

See the [FAQ](#is-gitlens-free-to-use 'Jump to FAQ') for more details.

[Features](#discover-powerful-features 'Jump to Discover Powerful Features')
| [Labs](#gitkraken-labs 'Jump to GitKraken Labs')
| [Pro](#ready-for-gitlens-pro 'Jump to Ready for GitLens Pro?')
| [FAQ](#faq 'Jump to FAQ')
| [Support and Community](#support-and-community 'Jump to Support and Community')
| [Contributing](#contributing 'Jump to Contributing')
| [Contributors](#contributors-🙏❤ 'Jump to Contributors')
| [License](#license 'Jump to License')

# Discover Powerful Features

Quickly glimpse into when, why, and by whom a line or code block was changed. Zero-in on the most important changes and effortlessly navigate through history to gain further insights as to how a file or individual line's code evolved. Visualize code authorship at a glance via Git blame annotations and Git CodeLens. Seamlessly explore Git repositories with the visually-rich Commit Graph. Gain valuable insights via GitLens Inspect, and much more.

- [**Blame, CodeLens, and Hovers**](#blame-codelens-and-hovers) &mdash; Gain a deeper understanding of how code changed and by whom through in-editor code annotations and rich hovers.
- [**File Annotations**](#file-annotations) &mdash; Toggle on-demand whole file annotations to see authorship, recent changes, and a heatmap.
- [**Revision Navigation**](#revision-navigation) &mdash; Explore the history of a file to see how the code evolved over time.
- [**Side Bar Views**](#side-bar-views) &mdash; Powerful views into Git that don't come in the box.
- [**Commit Graph ✨**](#commit-graph-✨) &mdash; Visualize your repository and keep track of all work in progress.
- [**GitKraken Workspaces ☁️ and Focus ✨**](#gitkraken-workspaces-☁️-and-focus-✨) &mdash; Easily group and manage multiple repositories and bring pull requests and issues into a unified view.
- [**Visual File History ✨**](#visual-file-history-✨) &mdash; Identify the most impactful changes to a file and by whom.
- [**Worktrees ✨**](#worktrees-✨) &mdash; Simultaneously work on different branches of a repository.
- [**Interactive Rebase Editor**](#interactive-rebase-editor) &mdash; Visualize and configure interactive rebase operations with a user-friendly editor.
- [**Comprehensive Commands**](#comprehensive-commands) &mdash; A rich set of commands to help you do everything you need.
- [**Integrations**](#integrations) &mdash; Simplify your workflow and quickly gain insights via integration with your Git hosting services.

## Blame, CodeLens, and Hovers

Gain a deeper understanding of how code changed and by whom through in-editor code annotations and rich hovers.

### Inline and Status Bar Blame

Provides historical context about line changes through unobtrusive **blame annotation** at the end of the current line and on the status bar.

<figure align="center">
  <img src="https://raw.githubusercontent.com/gitkraken/vscode-gitlens/main/images/docs/current-line-blame.png" alt="Inline Line Blame" />
  <figcaption>Inline blame annotations</figcaption>
</figure>
<figure align="center">
  <img src="https://raw.githubusercontent.com/gitkraken/vscode-gitlens/main/images/docs/status-bar.png" alt="Status Bar Blame" />
  <figcaption>Status bar blame annotations</figcaption>
</figure>

💡 Use the `Toggle Line Blame` and `Toggle Git CodeLens` commands from the Command Palette to turn the annotations on and off.

### Git CodeLens

Adds contextual and actionable authorship information at the top of each file and at the beginning of each block of code.

- **Recent Change** &mdash; author and date of the most recent commit for the file or code block
- **Authors** &mdash; number of authors of the file or code block and the most prominent author (if there is more than one)

### Rich Hovers

Hover over blame annotations to reveal rich details and actions.

<figure align="center">
  <img src="https://raw.githubusercontent.com/gitkraken/vscode-gitlens/main/images/docs/hovers-current-line.png" alt="Current Line Hovers" />
</figure>

## File Annotations

Use on-demand whole file annotations to see authorship, recent changes, and a heatmap. Annotations are rendered as visual indicators directly in the editor.

<figure align="center">
  <img src="https://raw.githubusercontent.com/gitkraken/vscode-gitlens/main/images/docs/gutter-blame.png" alt="File Blame">
  <figcaption>File Blame annotations</figcaption>
</figure>
<figure align="center">
  <img src="https://raw.githubusercontent.com/gitkraken/vscode-gitlens/main/images/docs/gutter-changes.png" alt="File Changes" />
  <figcaption>File Changes annotations</figcaption>
</figure>
<figure align="center">
  <img src="https://raw.githubusercontent.com/gitkraken/vscode-gitlens/main/images/docs/gutter-heatmap.png" alt="File Heatmap" />
  <figcaption>File Heatmap annotations</figcaption>
</figure>

💡 On an active file, use the `Toggle File Blame`, `Toggle File Changes`, and `Toggle File Heatmap` commands from the Command Palette to turn the annotations on and off.

## Revision Navigation

With just a click of a button, you can navigate backwards and forwards through the history of any file. Compare changes over time and see the revision history of the whole file or an individual line.

<figure align="center">
  <img src="https://raw.githubusercontent.com/gitkraken/vscode-gitlens/main/images/docs/revision-navigation.gif" alt="Revision Navigation" />
</figure>

## Side Bar Views

Our views are arranged for focus and productivity, although you can easily drag them around to suit your needs.

<figure align="center">
  <img src="https://raw.githubusercontent.com/gitkraken/vscode-gitlens/main/images/docs/side-bar-views.png" alt="Side Bar views" />
  <figcaption>GitLens Inspect as shown above has been manually moved into the Secondary Side Bar</figcaption>
</figure>

💡 Use the `Reset Views Layout` command to quickly get back to the default layout.

### GitLens Inspect

An x-ray or developer tools inspector into your code, focused on providing contextual information and insights to what you're actively working on.

- **Commit Details** &mdash; See rich details of a commit or stash.
- **Line History** &mdash; Jump through the revision history of the selected line(s).
- **File History** &mdash; Explore the revision history of a file, folder, or selected lines.
- [**Visual File History ✨**](#visual-file-history-✨) &mdash; Quickly see the evolution of a file, including when changes were made, how large they were, and who made them.
- **Search & Compare** &mdash; Search and explore for a specific commit, message, author, changed file or files, or even a specific code change, or visualize comparisons between branches, tags, commits, and more.

### GitLens

Quick access to many GitLens features. Also the home of GitKraken teams and collaboration services (e.g. GitKraken Workspaces), help, and support.

- **Home** &mdash; Quick access to many features.
- [**GitKraken Workspaces ☁️**](#gitkraken-workspaces-☁️-and-focus-✨) &mdash; Easily group and manage multiple repositories together, accessible from anywhere, streamlining your workflow.
- **GitKraken Account** &mdash; Power-up with GitKraken Cloud Services.

### Source Control

Shows additional views that are focused on exploring and managing your repositories.

- **Commits** &mdash; Comprehensive view of the current branch commit history, including unpushed changes, upstream status, quick comparisons, and more.
- **Branches** &mdash; Manage and navigate branches.
- **Remotes** &mdash; Manage and navigate remotes and remote branches.
- **Stashes** &mdash; Save and restore changes you are not yet ready to commit.
- **Tags** &mdash; Manage and navigate tags.
- [**Worktrees ✨**](#worktrees-✨) &mdash; Simultaneously work on different branches of a repository.
- **Contributors** &mdash; Ordered list of contributors, providing insights into individual contributions and involvement.
- **Repositories** &mdash; Unifies the above views for more efficient management of multiple repositories.

### (Bottom) Panel

Convenient and easy access to the Commit Graph with a dedicated details view.

- [**Commit Graph ✨**](#commit-graph-✨) &mdash; Visualize your repository and keep track of all work in progress.

## Commit Graph ✨

Easily visualize your repository and keep track of all work in progress.

Use the rich commit search to find exactly what you're looking for. Its powerful filters allow you to search by a specific commit, message, author, a changed file or files, or even a specific code change.

<figure align="center">
  <img src="https://raw.githubusercontent.com/gitkraken/vscode-gitlens/main/images/docs/commit-graph-illustrated.png" alt="Commit Graph" />
</figure>

💡Quickly toggle the Graph via the `Toggle Commit Graph` command.

💡Maximize the Graph via the `Toggle Maximized Commit Graph` command.

## GitKraken Workspaces ☁️ and Focus ✨

GitKraken Workspaces allow you to easily group and manage multiple repositories together, accessible from anywhere, streamlining your workflow. Create workspaces just for yourself or share (coming soon in GitLens) them with your team for faster onboarding and better collaboration.

The Focus view brings all of your GitHub pull requests and issues into a unified actionable view to help to you more easily juggle work in progress, pending work, reviews, and more. Quickly see if anything requires your attention while keeping you focused.

<figure align="center">
  <img src="https://raw.githubusercontent.com/gitkraken/vscode-gitlens/main/images/docs/focus-view.png" alt="Focus View" />
</figure>

## Visual File History ✨

Quickly see the evolution of a file, including when changes were made, how large they were, and who made them. Use it to quickly find when the most impactful changes were made to a file or who best to talk to about file changes and more.

<figure align="center">
  <img src="https://raw.githubusercontent.com/gitkraken/vscode-gitlens/main/images/docs/visual-file-history-illustrated.png" alt="Visual File History view" />
</figure>

## Worktrees ✨

Efficiently multitask by minimizing the context switching between branches, allowing you to easily work on different branches of a repository simultaneously.

Avoid interrupting your work in progress when needing to review a pull request. Simply create a new worktree and open it in a new VS Code window, all without impacting your other work.

<figure align="center">
  <img src="https://raw.githubusercontent.com/gitkraken/vscode-gitlens/main/images/docs/worktrees-illustrated.png" alt="Worktrees view" />
</figure>

## Interactive Rebase Editor

Easily visualize and configure interactive rebase operations with the intuitive and user-friendly Interactive Rebase Editor. Simply drag & drop to reorder commits and select which ones you want to edit, squash, or drop.

<figure align="center">
  <img src="https://raw.githubusercontent.com/gitkraken/vscode-gitlens/main/images/docs/rebase.gif" alt="Interactive Rebase Editor" />
</figure>

## Comprehensive Commands

Stop worrying about memorizing Git commands; GitLens provides a rich set of commands to help you do everything you need.

### Git Command Palette

A guided, step-by-step experience for quickly and safely executing Git commands.

<figure align="center">
  <img src="https://raw.githubusercontent.com/gitkraken/vscode-gitlens/main/images/docs/git-command-palette.png" alt="Git Command Palette" />
</figure>

### Quick Access Commands

Use a series of new commands to:

- Expore the commit history of branches and files
- Quickly search for and navigate to (and action upon) commits
- Explore a file of a commit
- View and explore your stashes
- Visualize the current repository status

# Integrations

Context switching kills productivity. GitLens not only reveals buried knowledge within your repository, it also brings additional context from issues and pull requests providing you with a wealth of information and insights at your fingertips.

Simplify your workflow and quickly gain insights with automatic linking of issues and pull requests across multiple Git hosting services including GitHub, GitHub Enterprise ✨, GitLab, GitLab self-managed ✨, Gitea, Gerrit, Google Source, Bitbucket, Bitbucket Server, Azure DevOps, and custom servers.

All integration provide automatic linking, while rich integrations with GitHub & GitLab offer detailed hover information for autolinks, and correlations between pull requests, branches, and commits, as well as user avatars for added context.

## Define your own autolinks

Use autolinks to linkify external references, like Jira issues or Zendesk tickets, in commit messages.

# GitKraken Labs

Our incubator for experimentation and exploration with the community to gather early reactions and feedback. Below are some of our current experiments.

## 🧪AI Explain Commit

Use the Explain panel on the **Commit Details** view to leverage AI to help you understand the changes introduced by a commit.

## 🧪Automatically Generate Commit Message

Use the `Generate Commit Message` command from the Source Control view's context menu to automatically generate a commit message for your staged changes by leveraging AI.

# Ready for GitLens Pro?

When you're ready to unlock the full potential of GitLens and enjoy all the benefits on your privately hosted repos, consider upgrading to GitLens Pro. With GitLens Pro, you'll gain access to ✨ features on privately hosted repos and ☁️ features based on the Pro plan.

To learn more about the pricing and the additional ✨ and ☁️ features offered with GitLens Pro, visit the [GitLens Pricing page](https://www.gitkraken.com/gitlens/pricing). Upgrade to GitLens Pro today and take your Git workflow to the next level!

# FAQ

## Is GitLens free to use?

Yes. All features are free to use on all repos, **except** for features,

- marked with a ✨ require a [trial or paid plan](https://www.gitkraken.com/gitlens/pricing) for use on privately hosted repos
- marked with a ☁️ require a GitKraken Account, with access level based on your [plan](https://www.gitkraken.com/gitlens/pricing), e.g. Free, Pro, etc

While GitLens offers a remarkable set of free features, a subset of features tailored for professional developers and teams, marked with a ✨, require a trial or paid plan for use on privately hosted repos &mdash; use on local or publicly hosted repos is free for everyone. Additionally some features marked with a ☁️, rely on GitKraken Dev Services which requires an account and access is based on your plan, e.g. Free, Pro, etc.

Preview ✨ features instantly for free for 3 days without an account, or start a free Pro trial to get an additional 7 days and gain access to ☁️ features to experience the full power of GitLens.

## Are ✨ and ☁️ features free to use?

✨ features are free for use on local and publicly hosted repos, while a paid plan is required for use on privately hosted repos. ☁️ feature access is based on your plan including a Free plan.

## Where can I find pricing?

Visit the [GitLens Pricing page](https://www.gitkraken.com/gitlens/pricing) for detailed pricing information and feature matrix for plans.

# Support and Community

Support documentation can be found on the [GitLens Help Center](https://help.gitkraken.com/gitlens/gitlens-home/). If you need further assistance or have any questions, there are various support channels and community forums available for GitLens:

## Issue Reporting and Feature Requests

Found a bug? Have a feature request? Reach out on our [GitHub Issues page](https://github.com/gitkraken/vscode-gitlens/issues).

## Discussions

Join the GitLens community on [GitHub Discussions](https://github.com/gitkraken/vscode-gitlens/discussions) to connect with other users, share your experiences, and discuss topics related to GitLens.

## GitKraken Support

For any issues or inquiries related to GitLens, you can reach out to the GitKraken support team via the [official support page](https://support.gitkraken.com/). They will be happy to assist you with any problems you may encounter.

With GitLens Pro, you gain access to priority email support from our customer success team, ensuring higher priority and faster response times. Custom onboarding and training are also available to help you and your team quickly get up and running with a GitLens Pro plan.

# Contributing

GitLens is an open-source project that greatly benefits from the contributions and feedback from its community.

Your contributions, feedback, and engagement in the GitLens community are invaluable, and play a significant role in shaping the future of GitLens. Thank you for your support!

## Code Contributions

Want to contribute to GitLens? Follow the [CONTRIBUTING](https://github.com/gitkraken/vscode-gitlens/blob/main/CONTRIBUTING.md) docs to get started.

## Documentation Contributions

Contributions to the documentation are greatly appreciated. If you find any areas that can be improved or have suggestions for new documentation, you can submit them as pull requests to the [GitLens Docs](https://github.com/gitkraken/gitlens-docs) repository.

- Adds a _Show File History_ command (`gitlens.showQuickFileHistory`) to show quick pick menu to explore the commit history of the current file

<p align="center">
  <img src="https://raw.githubusercontent.com/eamodio/vscode-gitlens/main/images/docs/menu-file-history.png" alt="File History Quick Pick Menu" />
</p>

- Adds a _Search Commits_ command (`gitlens.showCommitSearch`) to show quick pick menu to search for commits
  - by message &mdash; use `<message>` to find commits with messages that match `<message>` &mdash; See [Git docs](https://git-scm.com/docs/git-log#Documentation/git-log.txt---grepltpatterngt 'Open Git docs')
  - or, by author &mdash; use `@<pattern>` to find commits with authors that match `<pattern>` &mdash; See [Git docs](https://git-scm.com/docs/git-log#Documentation/git-log.txt---authorltpatterngt 'Open Git docs')
  - or, by commit SHA &mdash; use `#<sha>` to find a commit with id of `<sha>` &mdash; See [Git docs](https://git-scm.com/docs/git-log#Documentation/git-log.txt-ltrevisionrangegt 'Open Git docs')
  - or, by files &mdash; use `:<path/glob>` to find commits with file names that match `<path/glob>` &mdash; See [Git docs](https://git-scm.com/docs/git-log#Documentation/git-log.txt---ltpathgt82308203 'Open Git docs')
  - or, by changes &mdash; use `~<pattern>` to find commits with differences whose patch text contains added/removed lines that match `<pattern>` &mdash; See [Git docs](https://git-scm.com/docs/git-log#Documentation/git-log.txt--Gltregexgt 'Open Git docs')

<p align="center">
  <img src="https://raw.githubusercontent.com/eamodio/vscode-gitlens/main/images/docs/menu-commit-search.png" alt="Commit Search Quick Pick Menu" />
</p>

- Adds a _Show Commit_ command (`gitlens.showQuickCommitDetails`) to show a quick pick menu to explore a commit and take action upon it

<p align="center">
  <img src="https://raw.githubusercontent.com/eamodio/vscode-gitlens/main/images/docs/menu-commit-details.png" alt="Commit Details Quick Pick Menu" />
</p>

- Adds a _Show Line Commit_ command (`gitlens.showQuickCommitFileDetails`) to show a quick pick menu to explore a file of a commit and take action upon it

<p align="center">
  <img src="https://raw.githubusercontent.com/eamodio/vscode-gitlens/main/images/docs/menu-commit-file-details.png" alt="Commit File Details Quick Pick Menu" />
</p>

### Quick Stash Access [#](#quick-stash-access- 'Quick Stash Access')

- Adds a _Show Stashes_ command (`gitlens.showQuickStashList`) to show a quick pick menu to explore your stashes

<p align="center">
  <img src="https://raw.githubusercontent.com/eamodio/vscode-gitlens/main/images/docs/menu-stash-list.png" alt="Stashes Quick Pick Menu" />
</p>
<p align="center">
  <img src="https://raw.githubusercontent.com/eamodio/vscode-gitlens/main/images/docs/menu-stash-details.png" alt="Stash Details Quick Pick Menu" />
</p>

### Quick Status Access [#](#quick-status-access- 'Quick Status Access')

- Adds a _Show Repository Status_ command (`gitlens.showQuickRepoStatus`) to show a quick pick menu to for visualizing the current repository status

<p align="center">
  <img src="https://raw.githubusercontent.com/eamodio/vscode-gitlens/main/images/docs/menu-repo-status.png" alt="Repository Status Quick Pick Menu" />
</p>

## Interactive Rebase Editor [#](#interactive-rebase-editor- 'Interactive Rebase Editor')

<p align="center">
  <img src="https://raw.githubusercontent.com/eamodio/vscode-gitlens/main/images/docs/rebase.gif" alt="Interactive Rebase Editor" />
</p>

- Adds a user-friendly interactive rebase editor to more easily configure an interactive rebase session
  - Quickly re-order, edit, squash, and drop commits
  - Includes drag & drop support!
- To use this directly from your terminal, e.g. when running `git rebase -i`,

  - set VS Code as your default Git editor
    - `git config --global core.editor "code --wait"`
  - or, to only affect rebase, set VS Code as your Git rebase editor
    - `git config --global sequence.editor "code --wait"`

  > To use the Insiders edition of VS Code, replace `code` in the above with `code-insiders`

## Terminal Links [#](#terminal-links- 'Terminal Links')

<p align="center">
  <img src="https://raw.githubusercontent.com/eamodio/vscode-gitlens/main/images/docs/terminal-links.gif" alt="Terminal Links" />
</p>

- [Optionally](##terminal-links-settings- 'Jump to the Terminal Links settings') adds autolinks for branches, tags, and commit ranges in the integrated terminal to quickly explore their commit history
- [Optionally](##terminal-links-settings- 'Jump to the Terminal Links settings') adds autolinks for commits in the integrated terminal to quickly explore the commit and take action upon it

## Remote Provider Integrations [#](#remote-provider-integrations- 'Remote Provider Integrations')

GitLens provides rich integrations with many remote providers, including GitHub, GitHub Enterprise, GitLab, Gitea, Gerrit, Bitbucket, Bitbucket Server, and Azure DevOps. You can also define [custom remote providers](#remote-provider-integration-settings- 'Jump to the Remote Provider Integration settings') or [remote providers with custom domains](#remote-provider-integration-settings- 'Jump to the Remote Provider Integration settings') as well.

Basic integrations provide issue and pull request auto-linking, while richer integrations (e.g. GitHub) can provide rich hover information provided for auto-linked issues and pull requests, associate pull requests with branches and commits, and provide avatars.

Additionally, these integrations provide commands to copy the url of or open, files, commits, branches, and the repository on the remote provider.

- _Open File from Remote_ command (`gitlens.openFileFromRemote`) &mdash; opens the local file from a url of a file on a remote provider
- _Open File on Remote_ command (`gitlens.openFileOnRemote`) &mdash; opens a file or revision on the remote provider
- _Copy Remote File Url_ command (`gitlens.copyRemoteFileUrlToClipboard`) &mdash; copies the url of a file or revision on the remote provider
- _Open File on Remote From..._ command (`gitlens.openFileOnRemoteFrom`) &mdash; opens a file or revision on a specific branch or tag on the remote provider
- _Copy Remote File Url From..._ command (`gitlens.copyRemoteFileUrlFrom`) &mdash; copies the url of a file or revision on a specific branch or tag the remote provider
- _Open Commit on Remote_ command (`gitlens.openCommitOnRemote`) &mdash; opens a commit on the remote provider
- _Copy Remote Commit Url_ command (`gitlens.copyRemoteCommitUrl`) &mdash; copies the url of a commit on the remote provider
- _Open Branch on Remote_ command (`gitlens.openBranchOnRemote`) &mdash; opens the branch on the remote provider
- _Copy Remote Branch Url_ command (`gitlens.copyRemoteBranchUrl`) &mdash; copies the url of a branch on the remote provider
- _Open Branches on Remote_ command (`gitlens.openBranchesOnRemote`) &mdash; opens the branches on the remote provider
- _Copy Remote Branches Url_ command (`gitlens.copyRemoteBranchesUrl`) &mdash; copies the url of the branches on the remote provider
- _Open Comparison on Remote_ command (`gitlens.openComparisonOnRemote`) &mdash; opens the comparison on the remote provider
- _Copy Remote Comparison Url_ command (`gitlens.copyRemoteComparisonUrl`) &mdash; copies the url of the comparison on the remote provider
- _Open Pull Request_ command (`gitlens.openPullRequestOnRemote`) &mdash; opens the pull request on the remote provider
- _Copy Pull Request Url_ command (`gitlens.copyRemotePullRequestUrl`) &mdash; copies the url of the pull request on the remote provider
- _Open Repository on Remote_ command (`gitlens.openRepoOnRemote`) &mdash; opens the repository on the remote provider
- _Copy Remote Repository Url_ command (`gitlens.copyRemoteRepositoryUrl`) &mdash; copies the url of the repository on the remote provider

## Powerful Commands [#](#powerful-commands- 'Powerful Commands')

- Adds an _Add Co-authors_ command (`gitlens.addAuthors`) to add a co-author to the commit message input box

- Adds a _Copy SHA_ command (`gitlens.copyShaToClipboard`) to copy the commit SHA of the current line to the clipboard or from the most recent commit to the current branch, if there is no current editor
- Adds a _Copy Message_ command (`gitlens.copyMessageToClipboard`) to copy the commit message of the current line to the clipboard or from the most recent commit to the current branch, if there is no current editor

- Adds a _Copy Current Branch_ command (`gitlens.copyCurrentBranch`) to copy the name of the current branch to the clipboard

- Adds a _Switch to Another Branch_ (`gitlens.views.switchToAnotherBranch`) command &mdash; to quickly switch the current branch

- Adds a _Compare References..._ command (`gitlens.compareWith`) to compare two selected references
- Adds a _Compare HEAD with..._ command (`gitlens.compareHeadWith`) to compare the index (HEAD) with the selected reference
- Adds a _Compare Working Tree with..._ command (`gitlens.compareWorkingWith`) to compare the working tree with the selected reference

- Adds an _Open Changes (difftool)_ command (`gitlens.externalDiff`) to open the changes of a file or set of files with the configured git difftool
- Adds an _Open All Changes (difftool)_ command (`gitlens.externalDiffAll`) to open all working changes with the configured git difftool
- Adds an _Open Directory Compare (difftool)_ command (`gitlens.diffDirectoryWithHead`) to compare the working tree with HEAD with the configured Git difftool
- Adds an _Open Directory Compare (difftool) with..._ command (`gitlens.diffDirectory`) to compare the working tree with the selected reference with the configured Git difftool

- Adds an _Open File_ command (`gitlens.openWorkingFile`) to open the working file for the current file revision
- Adds an _Open Revision..._ command (`gitlens.openFileRevision`) to open the selected revision for the current file
- Adds an _Open Revision from..._ command (`gitlens.openFileRevisionFrom`) to open the revision of the current file from the selected reference
- Adds an _Open Blame Prior to Change_ command (`gitlens.openBlamePriorToChange`) to open the blame of prior revision of the selected line in the current file

- Adds a _Open Changed Files_ command (`gitlens.openChangedFiles`) to open any files with working tree changes
- Adds a _Close Unchanged Files_ command (`gitlens.closeUnchangedFiles`) to close any files without working tree changes

- Adds an _Enable Debug Logging_ command (`gitlens.enableDebugLogging`) to enable debug logging to the GitLens output channel
- Adds a _Disable Debug Logging_ command (`gitlens.disableDebugLogging`) to disable debug logging to the GitLens output channel

## Menus & Toolbars [#](#menus--toolbars- 'Menus & Toolbars')

<p align="center">
  <img src="https://raw.githubusercontent.com/eamodio/vscode-gitlens/main/images/docs/menus.png" alt="Menus &amp; Toolbars" />
</p>

GitLens provides [customizable](#menu--toolbar-settings-) menu and toolbar contributions to put you in control over where GitLens' commands are shown. The easiest way to configure these settings is via the GitLens [**interactive settings editor**](#configuration- 'Jump to Configuration').

For example, if you uncheck the _Add to the editor group toolbar_ you will see the following items removed from the toolbar:

<p align="center">
  <img src="https://raw.githubusercontent.com/eamodio/vscode-gitlens/main/images/docs/menus-example.png" alt="Editor Group Toolbar example" />
</p>

You can also expand each group to control each area more granularly.

## Modes [#](#modes- 'Modes')

GitLens supports [user-defined](#modes-settings- 'Jump to the Modes settings') modes for quickly toggling between sets of settings.

- Adds _Switch Mode_ command (`gitlens.switchMode`) to quickly switch the active mode
- Adds a _Zen_ mode which for a zen-like experience, disables many visual features
  - Adds _Toggle Zen Mode_ command (`gitlens.toggleZenMode`) to toggle Zen mode
- Adds a _Review_ mode which for reviewing code, enables many visual features
  - Adds _Toggle Review Mode_ command (`gitlens.toggleReviewMode`) to toggle Review mode
- Adds the active mode to the **status bar** ([optional](#modes-settings- 'Jump to the Modes settings'), on by default)

# Configuration [#](#configuration- 'Configuration')

<p align="center">
  <img src="https://raw.githubusercontent.com/eamodio/vscode-gitlens/main/images/docs/settings.png" alt="GitLens Interactive Settings" />
</p>

GitLens provides a rich **interactive settings editor**, an easy-to-use interface, to configure many of GitLens' powerful features. It can be accessed via the _GitLens: Open Settings_ (`gitlens.showSettingsPage`) command from the [_Command Palette_](https://code.visualstudio.com/docs/getstarted/userinterface#_command-palette).

For more advanced customizations, refer to the [settings documentation](#gitlens-settings- 'Jump to the GitLens settings docs') below.

# GitLens Settings [#](#gitlens-settings- 'GitLens Settings')

GitLens is highly customizable and provides many configuration settings to allow the personalization of almost all features.

## Current Line Blame Settings [#](#current-line-blame-settings- 'Current Line Blame Settings')

| Name                                       | Description                                                                                                                                                                                                                                                                                                     |
| ------------------------------------------ | --------------------------------------------------------------------------------------------------------------------------------------------------------------------------------------------------------------------------------------------------------------------------------------------------------------- |
| `gitlens.currentLine.dateFormat`           | Specifies how to format absolute dates (e.g. using the `${date}` token) for the current line blame annotations. See the [Moment.js docs](https://momentjs.com/docs/#/displaying/format/) for valid formats                                                                                                      |
| `gitlens.currentLine.enabled`              | Specifies whether to provide a blame annotation for the current line, by default. Use the _Toggle Line Blame Annotations_ command (`gitlens.toggleLineBlame`) to toggle the annotations on and off for the current window                                                                                       |
| `gitlens.currentLine.format`               | Specifies the format of the current line blame annotation. See [_Commit Tokens_](https://github.com/eamodio/vscode-gitlens/wiki/Custom-Formatting#commit-tokens) in the GitLens docs. Date formatting is controlled by the `gitlens.currentLine.dateFormat` setting                                             |
| `gitlens.currentLine.pullRequests.enabled` | Specifies whether to provide information about the Pull Request (if any) that introduced the commit in the current line blame annotation. Requires a connection to a supported remote service (e.g. GitHub)                                                                                                     |
| `gitlens.currentLine.scrollable`           | Specifies whether the current line blame annotation can be scrolled into view when it is outside the viewport. **NOTE**: Setting this to `false` will inhibit the hovers from showing over the annotation; Set `gitlens.hovers.currentLine.over` to `line` to enable the hovers to show anywhere over the line. |

## Git Code Lens Settings [#](#git-code-lens-settings- 'Git Code Lens Settings')

| Name                                        | Description                                                                                                                                                                                                                                                                                                                                                                                                                                                                                                                                                                                                                                                                                                                                                                                                                                                                                                                                                                                                                                                                                                                                                                                                                                                                                                                                                                                                                    |
| ------------------------------------------- | ------------------------------------------------------------------------------------------------------------------------------------------------------------------------------------------------------------------------------------------------------------------------------------------------------------------------------------------------------------------------------------------------------------------------------------------------------------------------------------------------------------------------------------------------------------------------------------------------------------------------------------------------------------------------------------------------------------------------------------------------------------------------------------------------------------------------------------------------------------------------------------------------------------------------------------------------------------------------------------------------------------------------------------------------------------------------------------------------------------------------------------------------------------------------------------------------------------------------------------------------------------------------------------------------------------------------------------------------------------------------------------------------------------------------------ |
| `gitlens.codeLens.authors.command`          | Specifies the command to be executed when an _authors_ code lens is clicked, set to (`gitlens.toggleFileBlame`) by default. Can be set to `false` to disable click actions on the code lens.<br /><br />`gitlens.toggleFileBlame` - toggles file blame annotations<br />`gitlens.toggleFileHeatmap` - toggles file heatmap<br />`gitlens.toggleFileChanges` - toggles file changes since before the commit<br />`gitlens.toggleFileChangesOnly` - toggles file changes from the commit<br />`gitlens.diffWithPrevious` - opens changes with the previous revision<br />`gitlens.revealCommitInView` - reveals the commit in the Side Bar<br />`gitlens.showCommitsInView` - searches for commits within the range<br />`gitlens.showQuickCommitDetails` - shows details of the commit<br />`gitlens.showQuickCommitFileDetails` - show file details of the commit<br />`gitlens.showQuickFileHistory` - shows the current file history<br />`gitlens.showQuickRepoHistory` - shows the current branch history<br />`gitlens.openCommitOnRemote` - opens the commit on the remote service (when available)<br />`gitlens.copyRemoteCommitUrl` - copies the remote commit url to the clipboard (when available)<br />`gitlens.openFileOnRemote` - opens the file revision on the remote service (when available)<br />`gitlens.copyRemoteFileUrl` - copies the remote file url to the clipboard (when available)                 |
| `gitlens.codeLens.authors.enabled`          | Specifies whether to provide an _authors_ code lens, showing number of authors of the file or code block and the most prominent author (if there is more than one)                                                                                                                                                                                                                                                                                                                                                                                                                                                                                                                                                                                                                                                                                                                                                                                                                                                                                                                                                                                                                                                                                                                                                                                                                                                             |
| `gitlens.codeLens.enabled`                  | Specifies whether to provide any Git code lens, by default. Use the _Toggle Git Code Lens_ command (`gitlens.toggleCodeLens`) to toggle the Git code lens on and off for the current window                                                                                                                                                                                                                                                                                                                                                                                                                                                                                                                                                                                                                                                                                                                                                                                                                                                                                                                                                                                                                                                                                                                                                                                                                                    |
| `gitlens.codeLens.includeSingleLineSymbols` | Specifies whether to provide any Git code lens on symbols that span only a single line                                                                                                                                                                                                                                                                                                                                                                                                                                                                                                                                                                                                                                                                                                                                                                                                                                                                                                                                                                                                                                                                                                                                                                                                                                                                                                                                         |
| `gitlens.codeLens.recentChange.command`     | Specifies the command to be executed when a _recent change_ code lens is clicked, set to (`gitlens.showQuickCommitFileDetails`) by default. Can be set to `false` to disable click actions on the code lens.<br /><br />`gitlens.toggleFileBlame` - toggles file blame annotations<br />`gitlens.toggleFileHeatmap` - toggles file heatmap<br />`gitlens.toggleFileChanges` - toggles file changes since before the commit<br />`gitlens.toggleFileChangesOnly` - toggles file changes from the commit<br />`gitlens.diffWithPrevious` - opens changes with the previous revision<br />`gitlens.revealCommitInView` - reveals the commit in the Side Bar<br />`gitlens.showCommitsInView` - searches for commits within the range<br />`gitlens.showQuickCommitDetails` - shows details of the commit<br />`gitlens.showQuickCommitFileDetails` - show file details of the commit<br />`gitlens.showQuickFileHistory` - shows the current file history<br />`gitlens.showQuickRepoHistory` - shows the current branch history<br />`gitlens.openCommitOnRemote` - opens the commit on the remote service (when available)<br />`gitlens.copyRemoteCommitUrl` - copies the remote commit url to the clipboard (when available)<br />`gitlens.openFileOnRemote` - opens the file revision on the remote service (when available)<br />`gitlens.copyRemoteFileUrl` - copies the remote file url to the clipboard (when available) |
| `gitlens.codeLens.recentChange.enabled`     | Specifies whether to provide a _recent change_ code lens, showing the author and date of the most recent commit for the file or code block                                                                                                                                                                                                                                                                                                                                                                                                                                                                                                                                                                                                                                                                                                                                                                                                                                                                                                                                                                                                                                                                                                                                                                                                                                                                                     |
| `gitlens.codeLens.scopes`                   | Specifies where Git code lens will be shown in the document<br /><br />`document` - adds code lens at the top of the document<br />`containers` - adds code lens at the start of container-like symbols (modules, classes, interfaces, etc)<br />`blocks` - adds code lens at the start of block-like symbols (functions, methods, etc) lines                                                                                                                                                                                                                                                                                                                                                                                                                                                                                                                                                                                                                                                                                                                                                                                                                                                                                                                                                                                                                                                                                  |
| `gitlens.codeLens.symbolScopes`             | Specifies a set of document symbols where Git code lens will or will not be shown in the document. Prefix with `!` to avoid providing a Git code lens for the symbol. Must be a member of [`SymbolKind`](https://code.visualstudio.com/docs/extensionAPI/vscode-api#_a-namesymbolkindaspan-classcodeitem-id660symbolkindspan)                                                                                                                                                                                                                                                                                                                                                                                                                                                                                                                                                                                                                                                                                                                                                                                                                                                                                                                                                                                                                                                                                                  |

## Status Bar Settings [#](#status-bar-settings- 'Status Bar Settings')

| Name                                     | Description                                                                                                                                                                                                                                                                                                                                                                                                                                                                                                                                                                                                                                                                                                                                                                                                                                                                                                                                                                                                                                                                                                                                                                                                                                                                                      |
| ---------------------------------------- | ------------------------------------------------------------------------------------------------------------------------------------------------------------------------------------------------------------------------------------------------------------------------------------------------------------------------------------------------------------------------------------------------------------------------------------------------------------------------------------------------------------------------------------------------------------------------------------------------------------------------------------------------------------------------------------------------------------------------------------------------------------------------------------------------------------------------------------------------------------------------------------------------------------------------------------------------------------------------------------------------------------------------------------------------------------------------------------------------------------------------------------------------------------------------------------------------------------------------------------------------------------------------------------------------ |
| `gitlens.statusBar.alignment`            | Specifies the blame alignment in the status bar<br /><br />`left` - aligns to the left<br />`right` - aligns to the right                                                                                                                                                                                                                                                                                                                                                                                                                                                                                                                                                                                                                                                                                                                                                                                                                                                                                                                                                                                                                                                                                                                                                                        |
| `gitlens.statusBar.command`              | Specifies the command to be executed when the blame status bar item is clicked<br /><br />`gitlens.toggleFileBlame` - toggles file blame annotations<br />`gitlens.toggleFileHeatmap` - toggles file heatmap<br />`gitlens.toggleFileChanges` - toggles file changes since before the commit<br />`gitlens.toggleFileChangesOnly` - toggles file changes from the commit<br />`gitlens.diffWithPrevious` - opens changes with the previous revision<br />`gitlens.revealCommitInView` - reveals the commit in the Side Bar<br />`gitlens.showCommitsInView` - searches for commits within the range<br />`gitlens.showQuickCommitDetails` - shows details of the commit<br />`gitlens.showQuickCommitFileDetails` - show file details of the commit<br />`gitlens.showQuickFileHistory` - shows the current file history<br />`gitlens.showQuickRepoHistory` - shows the current branch history<br />`gitlens.openCommitOnRemote` - opens the commit on the remote service (when available)<br />`gitlens.copyRemoteCommitUrl` - copies the remote commit url to the clipboard (when available)<br />`gitlens.openFileOnRemote` - opens the file revision on the remote service (when available)<br />`gitlens.copyRemoteFileUrl` - copies the remote file url to the clipboard (when available) |
| `gitlens.statusBar.dateFormat`           | Specifies how to format absolute dates (e.g. using the `${date}` token) in the blame information in the status bar. See the [Moment.js docs](https://momentjs.com/docs/#/displaying/format/) for valid formats                                                                                                                                                                                                                                                                                                                                                                                                                                                                                                                                                                                                                                                                                                                                                                                                                                                                                                                                                                                                                                                                                   |
| `gitlens.statusBar.enabled`              | Specifies whether to provide blame information in the status bar                                                                                                                                                                                                                                                                                                                                                                                                                                                                                                                                                                                                                                                                                                                                                                                                                                                                                                                                                                                                                                                                                                                                                                                                                                 |
| `gitlens.statusBar.format`               | Specifies the format of the blame information in the status bar. See [_Commit Tokens_](https://github.com/eamodio/vscode-gitlens/wiki/Custom-Formatting#commit-tokens) in the GitLens docs. Date formatting is controlled by the `gitlens.statusBar.dateFormat` setting                                                                                                                                                                                                                                                                                                                                                                                                                                                                                                                                                                                                                                                                                                                                                                                                                                                                                                                                                                                                                          |
| `gitlens.statusBar.pullRequests.enabled` | Specifies whether to provide information about the Pull Request (if any) that introduced the commit in the status bar. Requires a connection to a supported remote service (e.g. GitHub)                                                                                                                                                                                                                                                                                                                                                                                                                                                                                                                                                                                                                                                                                                                                                                                                                                                                                                                                                                                                                                                                                                         |
| `gitlens.statusBar.reduceFlicker`        | Specifies whether to avoid clearing the previous blame information when changing lines to reduce status bar "flashing"                                                                                                                                                                                                                                                                                                                                                                                                                                                                                                                                                                                                                                                                                                                                                                                                                                                                                                                                                                                                                                                                                                                                                                           |
| `gitlens.statusBar.tooltipFormat`        | Specifies the format (in markdown) of hover shown over the blame information in the status bar. See [_Commit Tokens_](https://github.com/eamodio/vscode-gitlens/wiki/Custom-Formatting#commit-tokens) in the GitLens docs                                                                                                                                                                                                                                                                                                                                                                                                                                                                                                                                                                                                                                                                                                                                                                                                                                                                                                                                                                                                                                                                        |

## Hover Settings [#](#hover-settings- 'Hover Settings')

| Name                                   | Description                                                                                                                                                                                                              |
| -------------------------------------- | ------------------------------------------------------------------------------------------------------------------------------------------------------------------------------------------------------------------------ |
| `gitlens.hovers.annotations.changes`   | Specifies whether to provide a _changes (diff)_ hover for all lines when showing blame annotations                                                                                                                       |
| `gitlens.hovers.annotations.details`   | Specifies whether to provide a _commit details_ hover for all lines when showing blame annotations                                                                                                                       |
| `gitlens.hovers.annotations.enabled`   | Specifies whether to provide any hovers when showing blame annotations                                                                                                                                                   |
| `gitlens.hovers.annotations.over`      | Specifies when to trigger hovers when showing blame annotations<br /><br />`annotation` - only shown when hovering over the line annotation<br />`line` - shown when hovering anywhere over the line                     |
| `gitlens.hovers.avatars`               | Specifies whether to show avatar images in hovers                                                                                                                                                                        |
| `gitlens.hovers.avatarSize`            | Specifies the size of the avatar images in hovers                                                                                                                                                                        |
| `gitlens.hovers.changesDiff`           | Specifies whether to show just the changes to the line or the set of related changes in the _changes (diff)_ hover<br /><br />`line` - Shows only the changes to the line<br />`hunk` - Shows the set of related changes |
| `gitlens.hovers.currentLine.changes`   | Specifies whether to provide a _changes (diff)_ hover for the current line                                                                                                                                               |
| `gitlens.hovers.currentLine.details`   | Specifies whether to provide a _commit details_ hover for the current line                                                                                                                                               |
| `gitlens.hovers.currentLine.enabled`   | Specifies whether to provide any hovers for the current line                                                                                                                                                             |
| `gitlens.hovers.currentLine.over`      | Specifies when to trigger hovers for the current line<br /><br />`annotation` - only shown when hovering over the line annotation<br />`line` - shown when hovering anywhere over the line                               |
| `gitlens.hovers.detailsMarkdownFormat` | Specifies the format (in markdown) of the _commit details_ hover. See [_Commit Tokens_](https://github.com/eamodio/vscode-gitlens/wiki/Custom-Formatting#commit-tokens) in the GitLens docs                              |
| `gitlens.hovers.enabled`               | Specifies whether to provide any hovers                                                                                                                                                                                  |
| `gitlens.hovers.autolinks.enabled`     | Specifies whether to automatically link external resources in commit messages                                                                                                                                            |
| `gitlens.hovers.autolinks.enhanced`    | Specifies whether to lookup additional details about automatically link external resources in commit messages. Requires a connection to a supported remote service (e.g. GitHub)                                         |
| `gitlens.hovers.pullRequests.enabled`  | Specifies whether to provide information about the Pull Request (if any) that introduced the commit in the hovers. Requires a connection to a supported remote service (e.g. GitHub)                                     |

## View Settings [#](#view-settings- 'View Settings')

| Name                                        | Description                                                                                                                                                                         |
| ------------------------------------------- | ----------------------------------------------------------------------------------------------------------------------------------------------------------------------------------- |
| `gitlens.views.defaultItemLimit`            | Specifies the default number of items to show in a view list. Use 0 to specify no limit                                                                                             |
| `gitlens.views.formats.commits.label`       | Specifies the format of commits in the views. See [_Commit Tokens_](https://github.com/eamodio/vscode-gitlens/wiki/Custom-Formatting#commit-tokens) in the GitLens docs             |
| `gitlens.views.formats.commits.description` | Specifies the description format of commits in the views. See [_Commit Tokens_](https://github.com/eamodio/vscode-gitlens/wiki/Custom-Formatting#commit-tokens) in the GitLens docs |
| `gitlens.views.formats.files.label`         | Specifies the format of a file in the views. See [_File Tokens_](https://github.com/eamodio/vscode-gitlens/wiki/Custom-Formatting#file-tokens) in the GitLens docs                  |
| `gitlens.views.formats.files.description`   | Specifies the description format of a file in the views. See [_File Tokens_](https://github.com/eamodio/vscode-gitlens/wiki/Custom-Formatting#file-tokens) in the GitLens docs      |
| `gitlens.views.formats.stashes.label`       | Specifies the format of stashes in the views. See [_Commit Tokens_](https://github.com/eamodio/vscode-gitlens/wiki/Custom-Formatting#commit-tokens) in the GitLens docs             |
| `gitlens.views.formats.stashes.description` | Specifies the description format of stashes in the views. See [_Commit Tokens_](https://github.com/eamodio/vscode-gitlens/wiki/Custom-Formatting#commit-tokens) in the GitLens docs |
| `gitlens.views.pageItemLimit`               | Specifies the number of items to show in a each page when paginating a view list. Use 0 to specify no limit                                                                         |
| `gitlens.views.showRelativeDateMarkers`     | Specifies whether to show relative date markers (_Less than a week ago_, _Over a week ago_, _Over a month ago_, etc) on revision (commit) histories in the views                    |

## Commits View Settings [#](#commits-view-settings- 'Commits View Settings')

See also [View Settings](#view-settings- 'Jump to the View settings')

| Name                                                 | Description                                                                                                                                                                                                                                                                                                                                                    |
| ---------------------------------------------------- | -------------------------------------------------------------------------------------------------------------------------------------------------------------------------------------------------------------------------------------------------------------------------------------------------------------------------------------------------------------- |
| `gitlens.views.commits.avatars`                      | Specifies whether to show avatar images instead of commit (or status) icons in the _Commits_ view                                                                                                                                                                                                                                                              |
| `gitlens.views.commits.files.compact`                | Specifies whether to compact (flatten) unnecessary file nesting in the _Commits_ view.<br />Only applies when `gitlens.views.commits.files.layout` is set to `tree` or `auto`                                                                                                                                                                                  |
| `gitlens.views.commits.files.layout`                 | Specifies how the _Commits_ view will display files<br /><br />`auto` - automatically switches between displaying files as a `tree` or `list` based on the `gitlens.views.commits.files.threshold` value and the number of files at each nesting level<br />`list` - displays files as a list<br />`tree` - displays files as a tree                           |
| `gitlens.views.commits.files.threshold`              | Specifies when to switch between displaying files as a `tree` or `list` based on the number of files in a nesting level in the _Commits_ view<br />Only applies when `gitlens.views.commits.files.layout` is set to `auto`                                                                                                                                     |
| `gitlens.views.commits.pullRequests.enabled`         | Specifies whether to query for pull requests associated with the current branch and commits in the _Commits_ view. Requires a connection to a supported remote service (e.g. GitHub)                                                                                                                                                                           |
| `gitlens.views.commits.pullRequests.showForBranches` | Specifies whether to query for pull requests associated with the current branch and commits in the _Commits_ view. Requires a connection to a supported remote service (e.g. GitHub)                                                                                                                                                                           |
| `gitlens.views.commits.pullRequests.showForCommits`  | Specifies whether to show pull requests (if any) associated with the current branch in the _Commits_ view. Requires a connection to a supported remote service (e.g. GitHub)                                                                                                                                                                                   |
| `gitlens.views.commits.reveal`                       | Specifies whether to reveal commits in the _Commits_ view, otherwise they will be revealed in the _Repositories_ view                                                                                                                                                                                                                                          |
| `gitlens.views.commits.showBranchComparison`         | Specifies whether to show a comparison of the current branch or the working tree with a user-selected reference (branch, tag. etc) in the _Commits_ view<br /><br />`false` - hides the branch comparison<br />`branch` - compares the current branch with a user-selected reference<br />`working` - compares the working tree with a user-selected reference |

## Repositories View Settings [#](#repositories-view-settings- 'Repositories View Settings')

See also [View Settings](#view-settings- 'Jump to the View settings')

| Name                                                       | Description                                                                                                                                                                                                                                                                                                                                    |
| ---------------------------------------------------------- | ---------------------------------------------------------------------------------------------------------------------------------------------------------------------------------------------------------------------------------------------------------------------------------------------------------------------------------------------- |
| `gitlens.views.repositories.avatars`                       | Specifies whether to show avatar images instead of commit (or status) icons in the _Repositories_ view                                                                                                                                                                                                                                         |
| `gitlens.views.repositories.autoRefresh`                   | Specifies whether to automatically refresh the _Repositories_ view when the repository or the file system changes                                                                                                                                                                                                                              |
| `gitlens.views.repositories.autoReveal`                    | Specifies whether to automatically reveal repositories in the _Repositories_ view when opening files                                                                                                                                                                                                                                           |
| `gitlens.views.repositories.branches.layout`               | Specifies how the _Repositories_ view will display branches<br /><br />`list` - displays branches as a list<br />`tree` - displays branches as a tree when branch names contain slashes `/`                                                                                                                                                    |
| `gitlens.views.repositories.branches.showBranchComparison` | Specifies whether to show a comparison of the branch with a user-selected reference (branch, tag. etc) under each branch in the _Repositories_ view view                                                                                                                                                                                       |
| `gitlens.views.repositories.compact`                       | Specifies whether to show the _Repositories_ view in a compact display density                                                                                                                                                                                                                                                                 |
| `gitlens.views.repositories.files.compact`                 | Specifies whether to compact (flatten) unnecessary file nesting in the _Repositories_ view. Only applies when `gitlens.views.repositories.files.layout` is set to `tree` or `auto`                                                                                                                                                             |
| `gitlens.views.repositories.files.layout`                  | Specifies how the _Repositories_ view will display files<br /><br />`auto` - automatically switches between displaying files as a `tree` or `list` based on the `gitlens.views.repositories.files.threshold` value and the number of files at each nesting level<br />`list` - displays files as a list<br />`tree` - displays files as a tree |
| `gitlens.views.repositories.files.threshold`               | Specifies when to switch between displaying files as a `tree` or `list` based on the number of files in a nesting level in the _Repositories_ view. Only applies when `gitlens.views.repositories.files.layout` is set to `auto`                                                                                                               |
| `gitlens.views.repositories.includeWorkingTree`            | Specifies whether to include working tree file status for each repository in the _Repositories_ view                                                                                                                                                                                                                                           |
| `gitlens.views.repositories.showBranchComparison`          | Specifies whether to show a comparison of a user-selected reference (branch, tag. etc) to the current branch or the working tree in the _Repositories_ view                                                                                                                                                                                    |
| `gitlens.views.repositories.showBranches`                  | Specifies whether to show the branches for each repository in the _Repositories_ view                                                                                                                                                                                                                                                          |
| `itlens.views.repositories.showCommits`                    | Specifies whether to show the commits on the current branch for each repository in the _Repositories_ view                                                                                                                                                                                                                                     |
| `gitlens.views.repositories.showContributors`              | Specifies whether to show the contributors for each repository in the _Repositories_ view                                                                                                                                                                                                                                                      |
| `gitlens.views.repositories.showIncomingActivity`          | Specifies whether to show the experimental incoming activity for each repository in the _Repositories_ view                                                                                                                                                                                                                                    |
| `gitlens.views.repositories.showRemotes`                   | Specifies whether to show the remotes for each repository in the _Repositories_ view                                                                                                                                                                                                                                                           |
| `gitlens.views.repositories.showStashes`                   | Specifies whether to show the stashes for each repository in the _Repositories_ view                                                                                                                                                                                                                                                           |
| `gitlens.views.repositories.showTags`                      | Specifies whether to show the tags for each repository in the _Repositories_ view                                                                                                                                                                                                                                                              |
| `gitlens.views.repositories.showUpstreamStatus`            | Specifies whether to show the upstream status of the current branch for each repository in the _Repositories_ view                                                                                                                                                                                                                             |

## File History View Settings [#](#file-history-view-settings- 'File History View Settings')

See also [View Settings](#view-settings- 'Jump to the View settings')

| Name                                | Description                                                                                |
| ----------------------------------- | ------------------------------------------------------------------------------------------ |
| `gitlens.views.fileHistory.avatars` | Specifies whether to show avatar images instead of status icons in the _File History_ view |

## Line History View Settings [#](#line-history-view-settings- 'Line History View Settings')

See also [View Settings](#view-settings- 'Jump to the View settings')

| Name                                | Description                                                                                |
| ----------------------------------- | ------------------------------------------------------------------------------------------ |
| `gitlens.views.lineHistory.avatars` | Specifies whether to show avatar images instead of status icons in the _Line History_ view |

## Branches View Settings [#](#branches-view-settings- 'Branches View Settings')

See also [View Settings](#view-settings- 'Jump to the View settings')

| Name                                                  | Description                                                                                                                                                                                                                                                                                                                           |
| ----------------------------------------------------- | ------------------------------------------------------------------------------------------------------------------------------------------------------------------------------------------------------------------------------------------------------------------------------------------------------------------------------------- |
| `gitlens.views.branches.avatars`                      | Specifies whether to show avatar images instead of commit (or status) icons in the _Branches_ view                                                                                                                                                                                                                                    |
| `gitlens.views.branches.branches.layout`              | Specifies how the _Branches_ view will display branches<br /><br />`list` - displays branches as a list<br />`tree` - displays branches as a tree                                                                                                                                                                                     |
| `gitlens.views.branches.files.compact`                | Specifies whether to compact (flatten) unnecessary file nesting in the _Branches_ view.<br />Only applies when `gitlens.views.commits.files.layout` is set to `tree` or `auto`                                                                                                                                                        |
| `gitlens.views.branches.files.layout`                 | Specifies how the _Branches_ view will display files<br /><br />`auto` - automatically switches between displaying files as a `tree` or `list` based on the `gitlens.views.commits.files.threshold` value and the number of files at each nesting level<br />`list` - displays files as a list<br />`tree` - displays files as a tree |
| `gitlens.views.branches.files.threshold`              | Specifies when to switch between displaying files as a `tree` or `list` based on the number of files in a nesting level in the _Branches_ view<br />Only applies when `gitlens.views.commits.files.layout` is set to `auto`                                                                                                           |
| `gitlens.views.branches.pullRequests.enabled`         | Specifies whether to query for pull requests associated with the current branch and commits in the _Branches_ view. Requires a connection to a supported remote service (e.g. GitHub)                                                                                                                                                 |
| `gitlens.views.branches.pullRequests.showForBranches` | Specifies whether to query for pull requests associated with the current branch and commits in the _Branches_ view. Requires a connection to a supported remote service (e.g. GitHub)                                                                                                                                                 |
| `gitlens.views.branches.pullRequests.showForCommits`  | Specifies whether to show pull requests (if any) associated with the current branch in the _Branches_ view. Requires a connection to a supported remote service (e.g. GitHub)                                                                                                                                                         |
| `gitlens.views.branches.reveal`                       | Specifies whether to reveal branches in the _Branches_ view, otherwise they will be revealed in the _Repositories_ view                                                                                                                                                                                                               |
| `gitlens.views.branches.showBranchComparison`         | Specifies whether to show a comparison of the branch with a user-selected reference (branch, tag. etc) in the _Branches_ view<br /><br />`false` - hides the branch comparison<br />`branch` - compares the current branch with a user-selected reference                                                                             |

## Remotes View Settings [#](#remotes-view-settings- 'Remotes View Settings')

See also [View Settings](#view-settings- 'Jump to the View settings')

| Name                                                 | Description                                                                                                                                                                                                                                                                                                                          |
| ---------------------------------------------------- | ------------------------------------------------------------------------------------------------------------------------------------------------------------------------------------------------------------------------------------------------------------------------------------------------------------------------------------ |
| `gitlens.views.remotes.avatars`                      | Specifies whether to show avatar images instead of commit (or status) icons in the _Remotes_ view                                                                                                                                                                                                                                    |
| `gitlens.views.remotes.branches.layout`              | Specifies how the _Remotes_ view will display branches<br /><br />`list` - displays branches as a list<br />`tree` - displays branches as a tree                                                                                                                                                                                     |
| `gitlens.views.remotes.files.compact`                | Specifies whether to compact (flatten) unnecessary file nesting in the _Remotes_ view.<br />Only applies when `gitlens.views.commits.files.layout` is set to `tree` or `auto`                                                                                                                                                        |
| `gitlens.views.remotes.files.layout`                 | Specifies how the _Remotes_ view will display files<br /><br />`auto` - automatically switches between displaying files as a `tree` or `list` based on the `gitlens.views.commits.files.threshold` value and the number of files at each nesting level<br />`list` - displays files as a list<br />`tree` - displays files as a tree |
| `gitlens.views.remotes.files.threshold`              | Specifies when to switch between displaying files as a `tree` or `list` based on the number of files in a nesting level in the _Remotes_ view<br />Only applies when `gitlens.views.commits.files.layout` is set to `auto`                                                                                                           |
| `gitlens.views.remotes.pullRequests.enabled`         | Specifies whether to query for pull requests associated with the current branch and commits in the _Remotes_ view. Requires a connection to a supported remote service (e.g. GitHub)                                                                                                                                                 |
| `gitlens.views.remotes.pullRequests.showForBranches` | Specifies whether to query for pull requests associated with the current branch and commits in the _Remotes_ view. Requires a connection to a supported remote service (e.g. GitHub)                                                                                                                                                 |
| `gitlens.views.remotes.pullRequests.showForCommits`  | Specifies whether to show pull requests (if any) associated with the current branch in the _Remotes_ view. Requires a connection to a supported remote service (e.g. GitHub)                                                                                                                                                         |
| `gitlens.views.remotes.reveal`                       | Specifies whether to reveal remotes in the _Remotes_ view, otherwise they will be revealed in the _Repositories_ view                                                                                                                                                                                                                |
| `gitlens.views.remotes.showBranchComparison`         | Specifies whether to show a comparison of the branch with a user-selected reference (branch, tag. etc) in the _Remotes_ view<br /><br />`false` - hides the branch comparison<br />`branch` - compares the current branch with a user-selected reference                                                                             |

## Stashes View Settings [#](#stashes-view-settings- 'Stashes View Settings')

See also [View Settings](#view-settings- 'Jump to the View settings')

| Name                                    | Description                                                                                                                                                                                                                                                                                                                          |
| --------------------------------------- | ------------------------------------------------------------------------------------------------------------------------------------------------------------------------------------------------------------------------------------------------------------------------------------------------------------------------------------ |
| `gitlens.views.stashes.files.compact`   | Specifies whether to compact (flatten) unnecessary file nesting in the _Stashes_ view.<br />Only applies when `gitlens.views.commits.files.layout` is set to `tree` or `auto`                                                                                                                                                        |
| `gitlens.views.stashes.files.layout`    | Specifies how the _Stashes_ view will display files<br /><br />`auto` - automatically switches between displaying files as a `tree` or `list` based on the `gitlens.views.commits.files.threshold` value and the number of files at each nesting level<br />`list` - displays files as a list<br />`tree` - displays files as a tree |
| `gitlens.views.stashes.files.threshold` | Specifies when to switch between displaying files as a `tree` or `list` based on the number of files in a nesting level in the _Stashes_ view<br />Only applies when `gitlens.views.commits.files.layout` is set to `auto`                                                                                                           |
| `gitlens.views.stashes.reveal`          | Specifies whether to reveal stashes in the _Stashes_ view, otherwise they will be revealed in the _Repositories_ view                                                                                                                                                                                                                |

## Tags View Settings [#](#tags-view-settings- 'Tags View Settings')

See also [View Settings](#view-settings- 'Jump to the View settings')

| Name                                 | Description                                                                                                                                                                                                                                                                                                                       |
| ------------------------------------ | --------------------------------------------------------------------------------------------------------------------------------------------------------------------------------------------------------------------------------------------------------------------------------------------------------------------------------- |
| `gitlens.views.tags.avatars`         | Specifies whether to show avatar images instead of commit (or status) icons in the _Tags_ view                                                                                                                                                                                                                                    |
| `gitlens.views.tags.branches.layout` | Specifies how the _Tags_ view will display tags<br /><br />`list` - displays tags as a list<br />`tree` - displays tags as a tree                                                                                                                                                                                                 |
| `gitlens.views.tags.files.compact`   | Specifies whether to compact (flatten) unnecessary file nesting in the _Tags_ view.<br />Only applies when `gitlens.views.commits.files.layout` is set to `tree` or `auto`                                                                                                                                                        |
| `gitlens.views.tags.files.layout`    | Specifies how the _Tags_ view will display files<br /><br />`auto` - automatically switches between displaying files as a `tree` or `list` based on the `gitlens.views.commits.files.threshold` value and the number of files at each nesting level<br />`list` - displays files as a list<br />`tree` - displays files as a tree |
| `gitlens.views.tags.files.threshold` | Specifies when to switch between displaying files as a `tree` or `list` based on the number of files in a nesting level in the _Tags_ view<br />Only applies when `gitlens.views.commits.files.layout` is set to `auto`                                                                                                           |
| `gitlens.views.tags.reveal`          | Specifies whether to reveal tags in the _Tags_ view, otherwise they will be revealed in the _Repositories_ view                                                                                                                                                                                                                   |

## Contributors View Settings [#](#contributors-view-settings- 'Contributors View Settings')

See also [View Settings](#view-settings- 'Jump to the View settings')

| Name                                                     | Description                                                                                                                                                                                                                                                                                                                               |
| -------------------------------------------------------- | ----------------------------------------------------------------------------------------------------------------------------------------------------------------------------------------------------------------------------------------------------------------------------------------------------------------------------------------- |
| `gitlens.views.contributors.avatars`                     | Specifies whether to show avatar images instead of commit (or status) icons in the _Contributors_ view                                                                                                                                                                                                                                    |
| `gitlens.views.contributors.files.compact`               | Specifies whether to compact (flatten) unnecessary file nesting in the _Contributors_ view.<br />Only applies when `gitlens.views.commits.files.layout` is set to `tree` or `auto`                                                                                                                                                        |
| `gitlens.views.contributors.files.layout`                | Specifies how the _Contributors_ view will display files<br /><br />`auto` - automatically switches between displaying files as a `tree` or `list` based on the `gitlens.views.commits.files.threshold` value and the number of files at each nesting level<br />`list` - displays files as a list<br />`tree` - displays files as a tree |
| `gitlens.views.contributors.files.threshold`             | Specifies when to switch between displaying files as a `tree` or `list` based on the number of files in a nesting level in the _Contributors_ view<br />Only applies when `gitlens.views.commits.files.layout` is set to `auto`                                                                                                           |
| `gitlens.views.contributors.pullRequests.enabled`        | Specifies whether to query for pull requests associated with the current branch and commits in the _Contributors_ view. Requires a connection to a supported remote service (e.g. GitHub)                                                                                                                                                 |
| `gitlens.views.contributors.pullRequests.showForCommits` | Specifies whether to show pull requests (if any) associated with the current branch in the _Contributors_ view. Requires a connection to a supported remote service (e.g. GitHub)                                                                                                                                                         |
| `gitlens.views.contributors.showAllBranches`             | Specifies whether to show commits from all branches in the _Contributors_ view                                                                                                                                                                                                                                                            |
| `gitlens.views.contributors.showStatistics`              | Specifies whether to show contributor statistics in the _Contributors_ view. This can take a while to compute depending on the repository size                                                                                                                                                                                            |

## Search & Compare View Settings [#](#search-&-compare-view-settings- 'Search & Compare View Settings')

See also [View Settings](#view-settings- 'Jump to the View settings')

| Name                                    | Description                                                                                                                                                                                                                                                                                                                           |
| --------------------------------------- | ------------------------------------------------------------------------------------------------------------------------------------------------------------------------------------------------------------------------------------------------------------------------------------------------------------------------------------- |
| `gitlens.views.compare.files.threshold` | Specifies when to switch between displaying files as a `tree` or `list` based on the number of files in a nesting level in the _Search Commits_ view<br />Only applies when `gitlens.views.compare.files.layout` is set to `auto`                                                                                                     |
| `gitlens.views.compare.avatars`         | Specifies whether to show avatar images instead of commit (or status) icons in the _Compare_ view                                                                                                                                                                                                                                     |
| `gitlens.views.compare.files.compact`   | Specifies whether to compact (flatten) unnecessary file nesting in the _Compare_ view. Only applies when `gitlens.views.compare.files.layout` is set to `tree` or `auto`                                                                                                                                                              |
| `gitlens.views.compare.files.layout`    | Specifies how the _Compare_ view will display files<br /><br />`auto` - automatically switches between displaying files as a `tree` or `list` based on the `gitlens.views.compare.files.threshold` value and the number of files at each nesting level<br />`list` - displays files as a list<br />`tree` - displays files as a tree  |
| `gitlens.views.compare.files.threshold` | Specifies when to switch between displaying files as a `tree` or `list` based on the number of files in a nesting level in the _Compare_ view. Only applies when `gitlens.views.compare.files.layout` is set to `auto`                                                                                                                |
| `gitlens.views.search.avatars`          | Specifies whether to show avatar images instead of commit (or status) icons in the _Search Commits_ view                                                                                                                                                                                                                              |
| `gitlens.views.search.files.compact`    | Specifies whether to compact (flatten) unnecessary file nesting in the _Search Commits_ view<br />Only applies when `gitlens.views.compare.files.layout` is set to `tree` or `auto`                                                                                                                                                   |
| `gitlens.views.search.files.layout`     | Specifies how the _Search Commits_ view will display files<br />`auto` - automatically switches between displaying files as a `tree` or `list` based on the `gitlens.views.compare.files.threshold` value and the number of files at each nesting level<br />`list` - displays files as a list<br />`tree` - displays files as a tree |

## Gutter Blame Settings [#](#gutter-blame-settings- 'Gutter Blame Settings')

| Name                                | Description                                                                                                                                                                                                                                                                  |
| ----------------------------------- | ---------------------------------------------------------------------------------------------------------------------------------------------------------------------------------------------------------------------------------------------------------------------------- |
| `gitlens.blame.avatars`             | Specifies whether to show avatar images in the gutter blame annotations                                                                                                                                                                                                      |
| `gitlens.blame.compact`             | Specifies whether to compact (deduplicate) matching adjacent gutter blame annotations                                                                                                                                                                                        |
| `gitlens.blame.dateFormat`          | Specifies how to format absolute dates (e.g. using the `${date}` token) in gutter blame annotations. See the [Moment.js docs](https://momentjs.com/docs/#/displaying/format/) for valid formats                                                                              |
| `gitlens.blame.format`              | Specifies the format of the gutter blame annotations. See [_Commit Tokens_](https://github.com/eamodio/vscode-gitlens/wiki/Custom-Formatting#commit-tokens) in the GitLens docs. Date formatting is controlled by the `gitlens.blame.dateFormat` setting                     |
| `gitlens.blame.heatmap.enabled`     | Specifies whether to provide a heatmap indicator in the gutter blame annotations                                                                                                                                                                                             |
| `gitlens.blame.heatmap.location`    | Specifies where the heatmap indicators will be shown in the gutter blame annotations<br /><br />`left` - adds a heatmap indicator on the left edge of the gutter blame annotations<br />`right` - adds a heatmap indicator on the right edge of the gutter blame annotations |
| `gitlens.blame.highlight.enabled`   | Specifies whether to highlight lines associated with the current line                                                                                                                                                                                                        |
| `gitlens.blame.highlight.locations` | Specifies where the associated line highlights will be shown<br /><br />`gutter` - adds a gutter indicator<br />`line` - adds a full-line highlight background color<br />`overview` - adds a decoration to the overview ruler (scroll bar)                                  |
| `gitlens.blame.ignoreWhitespace`    | Specifies whether to ignore whitespace when comparing revisions during blame operations                                                                                                                                                                                      |
| `gitlens.blame.separateLines`       | Specifies whether gutter blame annotations will have line separators                                                                                                                                                                                                         |
| `gitlens.blame.toggleMode`          | Specifies how the gutter blame annotations will be toggled<br /><br />`file` - toggles each file individually<br />`window` - toggles the window, i.e. all files at once                                                                                                     |

## Gutter Changes Settings [#](#gutter-changes-settings- 'Gutter Changes Settings')

| Name                         | Description                                                                                                                                                                                         |
| ---------------------------- | --------------------------------------------------------------------------------------------------------------------------------------------------------------------------------------------------- |
| `gitlens.changes.locations`  | Specifies where the indicators of the gutter changes annotations will be shown<br /><br />`gutter` - adds a gutter indicator<br />`overview` - adds a decoration to the overview ruler (scroll bar) |
| `gitlens.changes.toggleMode` | Specifies how the gutter changes annotations will be toggled<br /><br />`file` - toggles each file individually<br />`window` - toggles the window, i.e. all files at once                          |

## Gutter Heatmap Settings [#](#gutter-heatmap-settings- 'Gutter Heatmap Settings')

| Name                           | Description                                                                                                                                                                                                     |
| ------------------------------ | --------------------------------------------------------------------------------------------------------------------------------------------------------------------------------------------------------------- |
| `gitlens.heatmap.ageThreshold` | Specifies the age of the most recent change (in days) after which the gutter heatmap annotations will be cold rather than hot (i.e. will use `gitlens.heatmap.coldColor` instead of `gitlens.heatmap.hotColor`) |
| `gitlens.heatmap.coldColor`    | Specifies the base color of the gutter heatmap annotations when the most recent change is older (cold) than the `gitlens.heatmap.ageThreshold` value                                                            |
| `gitlens.heatmap.hotColor`     | Specifies the base color of the gutter heatmap annotations when the most recent change is newer (hot) than the `gitlens.heatmap.ageThreshold` value                                                             |
| `gitlens.heatmap.locations`    | Specifies where the indicators of the gutter heatmap annotations will be shown<br /><br />`gutter` - adds a gutter indicator<br />`overview` - adds a decoration to the overview ruler (scroll bar)             |
| `gitlens.heatmap.toggleMode`   | Specifies how the gutter heatmap annotations will be toggled<br /><br />`file` - toggles each file individually<br />`window` - toggles the window, i.e. all files at once                                      |

## Git Command Palette Settings [#](#git-command-palette-settings- 'Git Command Palette Settings')

| Name                                              | Description                                                                                                                                                   |
| ------------------------------------------------- | ------------------------------------------------------------------------------------------------------------------------------------------------------------- |
| `gitlens.gitCommands.closeOnFocusOut`             | Specifies whether to dismiss the _Git Commands Palette_ when focus is lost (if not, press `ESC` to dismiss)                                                   |
| `gitlens.gitCommands.search.matchAll`             | Specifies whether to match all or any commit message search patterns                                                                                          |
| `gitlens.gitCommands.search.matchCase`            | Specifies whether to match commit search patterns with or without regard to casing                                                                            |
| `gitlens.gitCommands.search.matchRegex`           | Specifies whether to match commit search patterns using regular expressions                                                                                   |
| `gitlens.gitCommands.search.showResultsInSideBar` | Specifies whether to show the commit search results directly in the quick pick menu, in the Side Bar, or will be based on the context                         |
| `gitlens.gitCommands.skipConfirmations`           | Specifies which (and when) Git commands will skip the confirmation step, using the format: `git-command-name:(menu/command)`                                  |
| `gitlens.gitCommands.sortBy`                      | Specifies how Git commands are sorted in the _Git Command Palette_<br /><br />`name` - sorts commands by name<br />`usage` - sorts commands by last used date |

## Terminal Links Settings [#](#terminal-links-settings- 'Terminal Links Settings')

| Name                            | Description                                                                                                                                                   |
| ------------------------------- | ------------------------------------------------------------------------------------------------------------------------------------------------------------- |
| `gitlens.terminalLinks.enabled` | Specifies whether to enable terminal links &mdash; autolinks in the integrated terminal to quickly jump to more details for commits, branches, tags, and more |

## Remote Provider Integration Settings [#](#remote-provider-integration-settings- 'Remote Provider Integration Settings')

| Name                           | Description                                                                                                                                                                                                                                                                                                                                                                                                                                                                                                                                                                                                                                                                                                                                                                                                                                                                                                                                                                                                                                                                                                                                                                                                                                                                                                                                                                                                                                                                                                                                                                                                                                                                                                                                                                                                                                                                                                                                                                                                                                                                                                                                                                                                                                                                                                                                                                                                                                                                                                                                                                                                                                                                                                                                                                                                                                                                                                                                                                                                                                                                                                                                                                                                                                                                                                                                                                                                                                                                                                                                                                                                                                                                                                                                                                                                                  |
| ------------------------------ | ---------------------------------------------------------------------------------------------------------------------------------------------------------------------------------------------------------------------------------------------------------------------------------------------------------------------------------------------------------------------------------------------------------------------------------------------------------------------------------------------------------------------------------------------------------------------------------------------------------------------------------------------------------------------------------------------------------------------------------------------------------------------------------------------------------------------------------------------------------------------------------------------------------------------------------------------------------------------------------------------------------------------------------------------------------------------------------------------------------------------------------------------------------------------------------------------------------------------------------------------------------------------------------------------------------------------------------------------------------------------------------------------------------------------------------------------------------------------------------------------------------------------------------------------------------------------------------------------------------------------------------------------------------------------------------------------------------------------------------------------------------------------------------------------------------------------------------------------------------------------------------------------------------------------------------------------------------------------------------------------------------------------------------------------------------------------------------------------------------------------------------------------------------------------------------------------------------------------------------------------------------------------------------------------------------------------------------------------------------------------------------------------------------------------------------------------------------------------------------------------------------------------------------------------------------------------------------------------------------------------------------------------------------------------------------------------------------------------------------------------------------------------------------------------------------------------------------------------------------------------------------------------------------------------------------------------------------------------------------------------------------------------------------------------------------------------------------------------------------------------------------------------------------------------------------------------------------------------------------------------------------------------------------------------------------------------------------------------------------------------------------------------------------------------------------------------------------------------------------------------------------------------------------------------------------------------------------------------------------------------------------------------------------------------------------------------------------------------------------------------------------------------------------------------------------------------------- |
| `gitlens.integrations.enabled` | Specifies whether to enable rich integrations with any supported remote services                                                                                                                                                                                                                                                                                                                                                                                                                                                                                                                                                                                                                                                                                                                                                                                                                                                                                                                                                                                                                                                                                                                                                                                                                                                                                                                                                                                                                                                                                                                                                                                                                                                                                                                                                                                                                                                                                                                                                                                                                                                                                                                                                                                                                                                                                                                                                                                                                                                                                                                                                                                                                                                                                                                                                                                                                                                                                                                                                                                                                                                                                                                                                                                                                                                                                                                                                                                                                                                                                                                                                                                                                                                                                                                                             |
| `gitlens.remotes`              | Specifies custom remote services to be matched with Git remotes to detect custom domains for built-in remote services or provide support for custom remote services<br /><br />Supported Types (e.g. `"type": "GitHub"`):<ul><li>"GitHub"</li><li>"GitLab"</li><li>"Gerrit"</li><li>"Gitea"</li><li>"AzureDevOps"</li><li>"Bitbucket"</li><li>"BitbucketServer"</li><li>"Custom"</li></ul>Example:<br />`"gitlens.remotes": [{ "domain": "git.corporate-url.com", "type": "GitHub" }]`<br /><br />Example:<br />`"gitlens.remotes": [{ "regex": "ssh:\/\/(my\.company\.com):1234\/git\/(.+)", "type": "GitHub" }]`<br /><br />Example:<br />`"gitlens.remotes": [{`<br />&nbsp;&nbsp;&nbsp;&nbsp;`"domain": "git.corporate-url.com",`<br />&nbsp;&nbsp;&nbsp;&nbsp;`"type": "Custom",`<br />&nbsp;&nbsp;&nbsp;&nbsp;`"name": "My Company",`<br />&nbsp;&nbsp;&nbsp;&nbsp;`"protocol": "https",`<br />&nbsp;&nbsp;&nbsp;&nbsp;`"urls": {`<br />&nbsp;&nbsp;&nbsp;&nbsp;&nbsp;&nbsp;&nbsp;&nbsp;`"repository": "https://git.corporate-url.com/${repo}",`<br />&nbsp;&nbsp;&nbsp;&nbsp;&nbsp;&nbsp;&nbsp;&nbsp;`"branches": "https://git.corporate-url.com/${repo}/branches",`<br />&nbsp;&nbsp;&nbsp;&nbsp;&nbsp;&nbsp;&nbsp;&nbsp;`"branch": "https://git.corporate-url.com/${repo}/commits/${branch}",`<br />&nbsp;&nbsp;&nbsp;&nbsp;&nbsp;&nbsp;&nbsp;&nbsp;`"commit": "https://git.corporate-url.com/${repo}/commit/${id}",`<br />&nbsp;&nbsp;&nbsp;&nbsp;&nbsp;&nbsp;&nbsp;&nbsp;`"file": "https://git.corporate-url.com/${repo}?path=${file}${line}",`<br />&nbsp;&nbsp;&nbsp;&nbsp;&nbsp;&nbsp;&nbsp;&nbsp;`"fileInBranch": "https://git.corporate-url.com/${repo}/blob/${branch}/${file}${line}",`<br />&nbsp;&nbsp;&nbsp;&nbsp;&nbsp;&nbsp;&nbsp;&nbsp;`"fileInCommit": "https://git.corporate-url.com/${repo}/blob/${id}/${file}${line}",`<br />&nbsp;&nbsp;&nbsp;&nbsp;&nbsp;&nbsp;&nbsp;&nbsp;`"fileLine": "#L${line}",`<br />&nbsp;&nbsp;&nbsp;&nbsp;&nbsp;&nbsp;&nbsp;&nbsp;`"fileRange": "#L${start}-L${end}"`<br />&nbsp;&nbsp;&nbsp;&nbsp;&nbsp;&nbsp;&nbsp;&nbsp;`}`<br />&nbsp;&nbsp;&nbsp;&nbsp;`}]`<br /><br />Example:<br />`"gitlens.remotes": [{`<br />&nbsp;&nbsp;&nbsp;&nbsp;`"regex": "ssh:\\/\\/(my\\.company\\.com):1234\\/git\\/(.+)",`<br />&nbsp;&nbsp;&nbsp;&nbsp;`"type": "Custom",`<br />&nbsp;&nbsp;&nbsp;&nbsp;`"name": "My Company",`<br />&nbsp;&nbsp;&nbsp;&nbsp;`"protocol": "https",`<br />&nbsp;&nbsp;&nbsp;&nbsp;`"urls": {`<br />&nbsp;&nbsp;&nbsp;&nbsp;&nbsp;&nbsp;&nbsp;&nbsp;`"repository": "https://my.company.com/projects/${repoBase}/repos/${repoPath}",`<br />&nbsp;&nbsp;&nbsp;&nbsp;&nbsp;&nbsp;&nbsp;&nbsp;`"branches": "https://my.company.com/projects/${repoBase}/repos/${repoPath}/branches",`<br />&nbsp;&nbsp;&nbsp;&nbsp;&nbsp;&nbsp;&nbsp;&nbsp;`"branch": "https://my.company.com/projects/${repoBase}/repos/${repoPath}/commits/${branch}",`<br />&nbsp;&nbsp;&nbsp;&nbsp;&nbsp;&nbsp;&nbsp;&nbsp;`"commit": "https://my.company.com/projects/${repoBase}/repos/${repoPath}/commit/${id}",`<br />&nbsp;&nbsp;&nbsp;&nbsp;&nbsp;&nbsp;&nbsp;&nbsp;`"file": "https://my.company.com/projects/${repoBase}/repos/${repoPath}?path=${file}${line}",`<br />&nbsp;&nbsp;&nbsp;&nbsp;&nbsp;&nbsp;&nbsp;&nbsp;`"fileInBranch": "https://my.company.com/projects/${repoBase}/repos/${repoPath}/blob/${branch}/${file}${line}",`<br />&nbsp;&nbsp;&nbsp;&nbsp;&nbsp;&nbsp;&nbsp;&nbsp;`"fileInCommit": "https://my.company.com/projects/${repoBase}/repos/${repoPath}/blob/${id}/${file}${line}",`<br />&nbsp;&nbsp;&nbsp;&nbsp;&nbsp;&nbsp;&nbsp;&nbsp;`"fileLine": "#L${line}",`<br />&nbsp;&nbsp;&nbsp;&nbsp;&nbsp;&nbsp;&nbsp;&nbsp;`"fileRange": "#L${start}-L${end}"`<br />&nbsp;&nbsp;&nbsp;&nbsp;&nbsp;&nbsp;&nbsp;&nbsp;`}`<br />&nbsp;&nbsp;&nbsp;&nbsp;`}]` |

## Date & Time Settings [#](#date--time-settings- 'Date & Time Settings')

| Name                             | Description                                                                                                                                                 |
| -------------------------------- | ----------------------------------------------------------------------------------------------------------------------------------------------------------- |
| `gitlens.defaultDateFormat`      | Specifies how absolute dates will be formatted by default. See the [Moment.js docs](https://momentjs.com/docs/#/displaying/format/) for valid formats       |
| `gitlens.defaultDateShortFormat` | Specifies how short absolute dates will be formatted by default. See the [Moment.js docs](https://momentjs.com/docs/#/displaying/format/) for valid formats |
| `gitlens.defaultDateSource`      | Specifies whether commit dates should use the authored or committed date                                                                                    |
| `gitlens.defaultDateStyle`       | Specifies how dates will be displayed by default                                                                                                            |
| `gitlens.defaultTimeFormat`      | Specifies how times will be formatted by default. See the [Moment.js docs](https://momentjs.com/docs/#/displaying/format/) for valid formats                |

## Menu & Toolbar Settings [#](#menu--toolbar-settings- 'Menu & Toolbar Settings')

| Name                              | Description                                                                                                                                                                                                                                                                                                                                                                  |
| --------------------------------- | ---------------------------------------------------------------------------------------------------------------------------------------------------------------------------------------------------------------------------------------------------------------------------------------------------------------------------------------------------------------------------- |
| `gitlens.menus`                   | Specifies which commands will be added to which menus                                                                                                                                                                                                                                                                                                                        |
| `gitlens.fileAnnotations.command` | Specifies whether the file annotations button in the editor title shows a menu or immediately toggles the specified file annotations<br />`null` (default) - shows a menu to choose which file annotations to toggle<br />`blame` - toggles gutter blame annotations<br />`heatmap` - toggles gutter heatmap annotations<br />`changes` - toggles gutter changes annotations |

## Keyboard Shortcut Settings [#](#keyboard-shortcut-settings- 'Keyboard Shortcut Settings')

| Name             | Description                                                                                                                                                                                                                                                                                                                                |
| ---------------- | ------------------------------------------------------------------------------------------------------------------------------------------------------------------------------------------------------------------------------------------------------------------------------------------------------------------------------------------ |
| `gitlens.keymap` | Specifies the keymap to use for GitLens shortcut keys<br /><br />`alternate` - adds an alternate set of shortcut keys that start with `Alt` (&#x2325; on macOS)<br />`chorded` - adds a chorded set of shortcut keys that start with `Ctrl+Shift+G` (<code>&#x2325;&#x2318;G</code> on macOS)<br />`none` - no shortcut keys will be added |

## Modes Settings [#](#modes-settings- 'Modes Settings')

| Name                               | Description                                                                                                                                                                                                                                                                                                                                                                                                                                                                                                                                                                                                                                                                                                                                                                                                                                                                                                                                                                 |
| ---------------------------------- | --------------------------------------------------------------------------------------------------------------------------------------------------------------------------------------------------------------------------------------------------------------------------------------------------------------------------------------------------------------------------------------------------------------------------------------------------------------------------------------------------------------------------------------------------------------------------------------------------------------------------------------------------------------------------------------------------------------------------------------------------------------------------------------------------------------------------------------------------------------------------------------------------------------------------------------------------------------------------- |
| `gitlens.mode.active`              | Specifies the active GitLens mode, if any                                                                                                                                                                                                                                                                                                                                                                                                                                                                                                                                                                                                                                                                                                                                                                                                                                                                                                                                   |
| `gitlens.mode.statusBar.enabled`   | Specifies whether to provide the active GitLens mode in the status bar                                                                                                                                                                                                                                                                                                                                                                                                                                                                                                                                                                                                                                                                                                                                                                                                                                                                                                      |
| `gitlens.mode.statusBar.alignment` | Specifies the active GitLens mode alignment in the status bar<br /><br />`left` - aligns to the left<br />`right` - aligns to the right                                                                                                                                                                                                                                                                                                                                                                                                                                                                                                                                                                                                                                                                                                                                                                                                                                     |
| `gitlens.modes`                    | Specifies the user-defined GitLens modes<br /><br />Example &mdash; adds heatmap annotations to the _Reviewing_ mode<br />`"gitlens.modes": { "review": { "annotations": "heatmap" } }`<br /><br />Example &mdash; adds a new _Annotating_ mode with blame annotations<br />`"gitlens.modes": {`<br />&nbsp;&nbsp;&nbsp;&nbsp;`"annotate": {`<br />&nbsp;&nbsp;&nbsp;&nbsp;&nbsp;&nbsp;&nbsp;&nbsp;`"name": "Annotating",`<br />&nbsp;&nbsp;&nbsp;&nbsp;&nbsp;&nbsp;&nbsp;&nbsp;`"statusBarItemName": "Annotating",`<br />&nbsp;&nbsp;&nbsp;&nbsp;&nbsp;&nbsp;&nbsp;&nbsp;`"description": "for root cause analysis",`<br />&nbsp;&nbsp;&nbsp;&nbsp;&nbsp;&nbsp;&nbsp;&nbsp;`"annotations": "blame",`<br />&nbsp;&nbsp;&nbsp;&nbsp;&nbsp;&nbsp;&nbsp;&nbsp;`"codeLens": false,`<br />&nbsp;&nbsp;&nbsp;&nbsp;&nbsp;&nbsp;&nbsp;&nbsp;`"currentLine": false,`<br />&nbsp;&nbsp;&nbsp;&nbsp;&nbsp;&nbsp;&nbsp;&nbsp;`"hovers": true`<br />&nbsp;&nbsp;&nbsp;&nbsp;`}`<br />`}` |

## Autolink Settingss [#](#autolink-settings- 'Autolink Settings')

| Name                | Description                                                                                                                                                                                                                                                                                                                          |
| ------------------- | ------------------------------------------------------------------------------------------------------------------------------------------------------------------------------------------------------------------------------------------------------------------------------------------------------------------------------------ |
| `gitlens.autolinks` | Specifies autolinks to external resources in commit messages. Use `<num>` as the variable for the reference number<br /><br />Example to autolink Jira issues: (e.g. `JIRA-123 ⟶ https://jira.company.com/issue?query=123`)<br />`"gitlens.autolinks": [{ "prefix": "JIRA-", "url": "https://jira.company.com/issue?query=<num>" }]` |

## Misc Settings [#](#misc-settings- 'Misc Settings')

| Name                                                             | Description                                                                                                                                                                                                                                                                                                                                                                                                                                               |
| ---------------------------------------------------------------- | --------------------------------------------------------------------------------------------------------------------------------------------------------------------------------------------------------------------------------------------------------------------------------------------------------------------------------------------------------------------------------------------------------------------------------------------------------- |
| `gitlens.defaultGravatarsStyle`                                  | Specifies the style of the gravatar default (fallback) images<br /><br />`identicon` - a geometric pattern<br />`mp` - a simple, cartoon-style silhouetted outline of a person (does not vary by email hash)<br />`monsterid` - a monster with different colors, faces, etc<br />`retro` - 8-bit arcade-style pixelated faces<br />`robohash` - a robot with different colors, faces, etc<br />`wavatar` - a face with differing features and backgrounds |
| `gitlens.liveshare.allowGuestAccess`                             | Specifies whether to allow guest access to GitLens features when using Visual Studio Live Share                                                                                                                                                                                                                                                                                                                                                           |
| `gitlens.outputLevel`                                            | Specifies how much (if any) output will be sent to the GitLens output channel                                                                                                                                                                                                                                                                                                                                                                             |
| `gitlens.showWelcomeOnInstall`                                   | Specifies whether to show the Welcome (Quick Setup) experience on first install                                                                                                                                                                                                                                                                                                                                                                           |
| `gitlens.showWhatsNewAfterUpgrades`                              | Specifies whether to show the What's New notification after upgrading to new feature releases                                                                                                                                                                                                                                                                                                                                                             |
| `gitlens.sortBranchesBy`                                         | Specifies how branches are sorted in quick pick menus and views                                                                                                                                                                                                                                                                                                                                                                                           |
| `gitlens.sortContributorsBy`                                     | Specifies how contributors are sorted in quick pick menus and views                                                                                                                                                                                                                                                                                                                                                                                       |
| `gitlens.sortTagsBy`                                             | Specifies how tags are sorted in quick pick menus and views                                                                                                                                                                                                                                                                                                                                                                                               |
| `gitlens.advanced.abbreviatedShaLength`                          | Specifies the length of abbreviated commit SHAs (shas)                                                                                                                                                                                                                                                                                                                                                                                                    |
| `gitlens.advanced.abbreviateShaOnCopy`                           | Specifies whether to copy full or abbreviated commit SHAs to the clipboard. Abbreviates to the length of `gitlens.advanced.abbreviatedShaLength`..                                                                                                                                                                                                                                                                                                        |
| `gitlens.advanced.blame.customArguments`                         | Specifies additional arguments to pass to the `git blame` command                                                                                                                                                                                                                                                                                                                                                                                         |
| `gitlens.advanced.blame.delayAfterEdit`                          | Specifies the time (in milliseconds) to wait before re-blaming an unsaved document after an edit. Use 0 to specify an infinite wait                                                                                                                                                                                                                                                                                                                       |
| `gitlens.advanced.blame.sizeThresholdAfterEdit`                  | Specifies the maximum document size (in lines) allowed to be re-blamed after an edit while still unsaved. Use 0 to specify no maximum                                                                                                                                                                                                                                                                                                                     |
| `gitlens.advanced.caching.enabled`                               | Specifies whether git output will be cached &mdash; changing the default is not recommended                                                                                                                                                                                                                                                                                                                                                               |
| `gitlens.advanced.commitOrdering`                                | Specifies the order by which commits will be shown. If unspecified, commits will be shown in reverse chronological order<br /><br />`date` - shows commits in reverse chronological order of the commit timestamp<br />`author-date` - shows commits in reverse chronological order of the author timestamp<br />`topo` - shows commits in reverse chronological order of the commit timestamp, but avoids intermixing multiple lines of history          |
| `gitlens.advanced.externalDiffTool`                              | Specifies an optional external diff tool to use when comparing files. Must be a configured [Git difftool](https://git-scm.com/docs/git-config#Documentation/git-config.txt-difftool).                                                                                                                                                                                                                                                                     |
| `gitlens.advanced.externalDirectoryDiffTool`                     | Specifies an optional external diff tool to use when comparing directories. Must be a configured [Git difftool](https://git-scm.com/docs/git-config#Documentation/git-config.txt-difftool).                                                                                                                                                                                                                                                               |
| `gitlens.advanced.fileHistoryFollowsRenames`                     | Specifies whether file histories will follow renames -- will affect how merge commits are shown in histories                                                                                                                                                                                                                                                                                                                                              |
| `gitlens.advanced.fileHistoryStopsAtFirstParent`                 | Specifies whether file histories will skip commits that come from merged branches                                                                                                                                                                                                                                                                                                                                                                         |
| `gitlens.advanced.fileHistoryShowAllBranches`                    | Specifies whether file histories will show commits from all branches                                                                                                                                                                                                                                                                                                                                                                                      |
| `gitlens.advanced.maxListItems`                                  | Specifies the maximum number of items to show in a list. Use 0 to specify no maximum                                                                                                                                                                                                                                                                                                                                                                      |
| `gitlens.advanced.maxSearchItems`                                | Specifies the maximum number of items to show in a search. Use 0 to specify no maximum                                                                                                                                                                                                                                                                                                                                                                    |
| `gitlens.advanced.messages`                                      | Specifies which messages should be suppressed                                                                                                                                                                                                                                                                                                                                                                                                             |
| `gitlens.advanced.quickPick.closeOnFocusOut`                     | Specifies whether to dismiss quick pick menus when focus is lost (if not, press `ESC` to dismiss)                                                                                                                                                                                                                                                                                                                                                         |
| `gitlens.advanced.repositorySearchDepth`                         | Specifies how many folders deep to search for repositories                                                                                                                                                                                                                                                                                                                                                                                                |
| `gitlens.advanced.similarityThreshold`                           | Specifies the amount (percent) of similarity a deleted and added file pair must have to be considered a rename                                                                                                                                                                                                                                                                                                                                            |
| `gitlens.strings.codeLens.unsavedChanges.recentChangeAndAuthors` | Specifies the string to be shown in place of both the _recent change_ and _authors_ code lens when there are unsaved changes                                                                                                                                                                                                                                                                                                                              |
| `gitlens.strings.codeLens.unsavedChanges.recentChangeOnly`       | Specifies the string to be shown in place of the _recent change_ code lens when there are unsaved changes                                                                                                                                                                                                                                                                                                                                                 |
| `gitlens.strings.codeLens.unsavedChanges.authorsOnly`            | Specifies the string to be shown in place of the _authors_ code lens when there are unsaved changes                                                                                                                                                                                                                                                                                                                                                       |

## Themable Colors [#](#themable-colors- 'Themable Colors')

GitLens defines a set of themable colors which can be provided by vscode themes or directly by the user using [`workbench.colorCustomizations`](https://code.visualstudio.com/docs/getstarted/themes#_customize-a-color-theme).

| Name                                       | Description                                                                               |
| ------------------------------------------ | ----------------------------------------------------------------------------------------- |
| `gitlens.gutterBackgroundColor`            | Specifies the background color of the gutter blame annotations                            |
| `gitlens.gutterForegroundColor`            | Specifies the foreground color of the gutter blame annotations                            |
| `gitlens.gutterUncommittedForegroundColor` | Specifies the foreground color of an uncommitted line in the gutter blame annotations     |
| `gitlens.trailingLineBackgroundColor`      | Specifies the background color of the trailing blame annotation                           |
| `gitlens.trailingLineForegroundColor`      | Specifies the foreground color of the trailing blame annotation                           |
| `gitlens.lineHighlightBackgroundColor`     | Specifies the background color of the associated line highlights in blame annotations     |
| `gitlens.lineHighlightOverviewRulerColor`  | Specifies the overview ruler color of the associated line highlights in blame annotations |

# Contributors &#x1F64F;&#x2764;

A big thanks to the people that have contributed to this project:

- Zeeshan Adnan ([@zeeshanadnan](https://github.com/zeeshanadnan)) &mdash; [contributions](https://github.com/gitkraken/vscode-gitlens/commits?author=zeeshanadnan)
- Alex ([@deadmeu](https://github.com/deadmeu)) &mdash; [contributions](https://github.com/gitkraken/vscode-gitlens/commits?author=deadmeu)
- Abdulrahman (Abdu) Assabri ([@abdusabri](https://github.com/abdusabri)) &mdash; [contributions](https://github.com/gitkraken/vscode-gitlens/commits?author=abdusabri)
- Grey Baker ([@greysteil](https://github.com/greysteil)) &mdash; [contributions](https://github.com/gitkraken/vscode-gitlens/commits?author=greysteil)
- Loris Bettazza ([@Pustur](https://github.com/Pustur)) &mdash; [contributions](https://github.com/gitkraken/vscode-gitlens/commits?author=Pustur)
- Brian Bolte ([@bolte-17](https://github.com/bolte-17)) &mdash; [contributions](https://github.com/gitkraken/vscode-gitlens/commits?author=bolte-17)
- Zach Boyle ([@zaboyle](https://github.com/zaboyle)) &mdash; [contributions](https://github.com/gitkraken/vscode-gitlens/commits?author=zaboyle)
- Tony Brix ([@UziTech](https://github.com/UziTech)) &mdash; [contributions](https://github.com/gitkraken/vscode-gitlens/commits?author=UziTech)
- Matt Buckley ([@Mattadore](https://github.com/Mattadore)) &mdash; [contributions](https://github.com/gitkraken/vscode-gitlens/commits?author=Mattadore)
- Lee Chang ([@MeltingMosaic](https://github.com/MeltingMosaic)) &mdash; [contributions](https://github.com/gitkraken/vscode-gitlens/commits?author=MeltingMosaic)
- Amanda Cameron ([@AmandaCameron](https://github.com/AmandaCameron)) &mdash; [contributions](https://github.com/gitkraken/vscode-gitlens/commits?author=AmandaCameron)
- Martin Campbell ([@martin-css](https://github.com/martin-css)) &mdash; [contributions](https://github.com/gitkraken/vscode-gitlens/commits?author=martin-css)
- Brett Cannon ([@brettcannon](https://github.com/brettcannon)) &mdash; [contributions](https://github.com/gitkraken/vscode-gitlens/commits?author=brettcannon)
- Barney Carroll ([@barneycarroll](https://github.com/barneycarroll)) &mdash; [contributions](https://github.com/gitkraken/vscode-gitlens/commits?author=barneycarroll)
- Andrea Cigana ([@ciganandrea](https://github.com/ciganandrea)) &mdash; [contributions](https://github.com/gitkraken/vscode-gitlens/commits?author=ciganandrea)
- Ash Clarke ([@ashclarke](https://github.com/ashclarke)) &mdash; [contributions](https://github.com/gitkraken/vscode-gitlens/commits?author=ashclarke)
- Travis Collins ([@TravisTX](https://github.com/TravisTX)) &mdash; [contributions](https://github.com/gitkraken/vscode-gitlens/commits?author=TravisTX)
- Matt Cooper ([@vtbassmatt](https://github.com/vtbassmatt)) &mdash; [contributions](https://github.com/gitkraken/vscode-gitlens/commits?author=vtbassmatt)
- Skyler Dawson ([@foxwoods369](https://github.com/foxwoods369)) &mdash; [contributions](https://github.com/gitkraken/vscode-gitlens/commits?author=foxwoods369)
- Andrii Dieiev ([@IllusionMH](https://github.com/IllusionMH)) &mdash; [contributions](https://github.com/gitkraken/vscode-gitlens/commits?author=IllusionMH)
- egfx-notifications ([@egfx-notifications](https://github.com/egfx-notifications)) &mdash; [contributions](https://github.com/gitkraken/vscode-gitlens/commits?author=egfx-notifications)
- Segev Finer ([@segevfiner](https://github.com/segevfiner)) &mdash; [contributions](https://github.com/gitkraken/vscode-gitlens/commits?author=segevfiner)
- Cory Forsyth ([@bantic](https://github.com/bantic)) &mdash; [contributions](https://github.com/gitkraken/vscode-gitlens/commits?author=bantic)
- John Gee ([@shadowspawn](https://github.com/shadowspawn)) &mdash; [contributions](https://github.com/gitkraken/vscode-gitlens/commits?author=shadowspawn)
- Geoffrey ([@g3offrey](https://github.com/g3offrey)) &mdash; [contributions](https://github.com/gitkraken/vscode-gitlens/commits?author=g3offrey)
- Guillaume Rozan ([@grozan](https://github.com/grozan)) &mdash; [contributions](https://github.com/gitkraken/vscode-gitlens/commits?author=grozan)
- Guillem González Vela ([@guillemglez](https://github.com/guillemglez)) &mdash; [contributions](https://github.com/gitkraken/vscode-gitlens/commits?author=guillemglez)
- Vladislav Guleaev ([@vguleaev](https://github.com/vguleaev)) &mdash; [contributions](https://github.com/gitkraken/vscode-gitlens/commits?author=vguleaev)
- Dmitry Gurovich ([@yrtimiD](https://github.com/yrtimiD)) &mdash; [contributions](https://github.com/gitkraken/vscode-gitlens/commits?author=yrtimiD)
- hahaaha ([@hahaaha](https://github.com/hahaaha)) &mdash; [contributions](https://github.com/gitkraken/vscode-gitlens/commits?author=hahaaha)
- Ken Hom ([@kh0m](https://github.com/kh0m)) &mdash; [contributions](https://github.com/gitkraken/vscode-gitlens/commits?author=kh0m)
- Yukai Huang ([@Yukaii](https://github.com/Yukaii)) &mdash; [contributions](https://github.com/gitkraken/vscode-gitlens/commits?author=Yukaii)
- Justin Hutchings ([@jhutchings1](https://github.com/jhutchings1)) &mdash; [contributions](https://github.com/gitkraken/vscode-gitlens/commits?author=jhutchings1)
- Roy Ivy III ([@rivy](https://github.com/rivy)) &mdash; [contributions](https://github.com/gitkraken/vscode-gitlens/commits?author=rivy)
- Helmut Januschka ([@hjanuschka](https://github.com/hjanuschka)) &mdash; [contributions](https://github.com/gitkraken/vscode-gitlens/commits?author=hjanuschka)
- jogo- ([@jogo-](https://github.com/jogo-)) &mdash; [contributions](https://github.com/gitkraken/vscode-gitlens/commits?author=jogo-)
- Nils K ([@septatrix](https://github.com/septatrix)) &mdash; [contributions](https://github.com/gitkraken/vscode-gitlens/commits?author=septatrix)
- Chris Kaczor ([@ckaczor](https://github.com/ckaczor)) &mdash; [contributions](https://github.com/gitkraken/vscode-gitlens/commits?author=ckaczor)
- Allan Karlson ([@bees4ever](https://github.com/bees4ever)) &mdash; [contributions](https://github.com/gitkraken/vscode-gitlens/commits?author=bees4ever)
- Nafiur Rahman Khadem ([@ShafinKhadem](https://github.com/ShafinKhadem)) &mdash; [contributions](https://github.com/gitkraken/vscode-gitlens/commits?author=ShafinKhadem)
- Mathew King ([@MathewKing](https://github.com/MathewKing)) &mdash; [contributions](https://github.com/gitkraken/vscode-gitlens/commits?author=MathewKing)
- Lior Kletter ([@Git-Lior](https://github.com/Git-Lior)) &mdash; [contributions](https://github.com/gitkraken/vscode-gitlens/commits?author=Git-Lior)
- Chase Knowlden ([@ChaseKnowlden](https://github.com/ChaseKnowlden)) &mdash; [contributions](https://github.com/gitkraken/vscode-gitlens/commits?author=ChaseKnowlden)
- Andrei Korigodski ([@korigod](https://github.com/korigod)) &mdash; [contributions](https://github.com/gitkraken/vscode-gitlens/commits?author=korigod)
- Kwok ([@mankwok](https://github.com/mankwok)) &mdash; [contributions](https://github.com/gitkraken/vscode-gitlens/commits?author=mankwok)
- Marc Lasson ([@mlasson](https://github.com/mlasson)) &mdash; [contributions](https://github.com/gitkraken/vscode-gitlens/commits?author=mlasson)
- John Letey ([@johnletey](https://github.com/johnletey)) &mdash; [contributions](https://github.com/gitkraken/vscode-gitlens/commits?author=johnletey)
- Stanislav Lvovsky ([@slavik-lvovsky](https://github.com/slavik-lvovsky)) &mdash; [contributions](https://github.com/gitkraken/vscode-gitlens/commits?author=slavik-lvovsky)
- Peng Lyu ([@rebornix](https://github.com/rebornix)) &mdash; [contributions](https://github.com/gitkraken/vscode-gitlens/commits?author=rebornix)
- Cédric Malard ([@cmalard](https://github.com/cmalard)) &mdash; [contributions](https://github.com/gitkraken/vscode-gitlens/commits?author=cmalard)
- Asif Kamran Malick ([@akmalick](https://github.com/akmalick)) &mdash; [contributions](https://github.com/gitkraken/vscode-gitlens/commits?author=akmalick)
- Sam Martin ([@smartinio](https://github.com/smartinio)) &mdash; [contributions](https://github.com/gitkraken/vscode-gitlens/commits?author=smartinio)
- mcy-kylin ([@mcy-kylin](https://github.com/mcy-kylin)) &mdash; [contributions](https://github.com/gitkraken/vscode-gitlens/commits?author=mcy-kylin)
- Mark Molinaro ([@markjm](https://github.com/markjm)) &mdash; [contributions](https://github.com/gitkraken/vscode-gitlens/commits?author=markjm)
- Ahmadou Waly Ndiaye ([@sir-kain](https://github.com/sir-kain)) &mdash; [contributions](https://github.com/gitkraken/vscode-gitlens/commits?author=sir-kain)
- Nguyen Long Nhat ([@torn4dom4n](https://github.com/torn4dom4n)) &mdash; [contributions](https://github.com/gitkraken/vscode-gitlens/commits?author=torn4dom4n)
- Dave Nicolson ([@dnicolson](https://github.com/dnicolson)) &mdash; [contributions](https://github.com/gitkraken/vscode-gitlens/commits?author=dnicolson)
- Aurelio Ogliari ([@nobitagit](https://github.com/nobitagit)) &mdash; [contributions](https://github.com/gitkraken/vscode-gitlens/commits?author=nobitagit)
- Raaj Patil ([@arrpee](https://github.com/arrpee)) &mdash; [contributions](https://github.com/gitkraken/vscode-gitlens/commits?author=arrpee)
- Kevin Paxton ([kpaxton](https://github.com/kpaxton)) &mdash; [contributions](https://github.com/gitkraken/vscode-gitlens/commits?author=kpaxton)
- Connor Peet ([@connor4312](https://github.com/connor4312)) &mdash; [contributions](https://github.com/gitkraken/vscode-gitlens/commits?author=connor4312)
- Maxim Pekurin ([@pmaxim25](https://github.com/pmaxim25)) &mdash; [contributions](https://github.com/gitkraken/vscode-gitlens/commits?author=pmaxim25)
- Leo Dan Peña ([@amouxaden](https://github.com/amouxaden)) &mdash; [contributions](https://github.com/gitkraken/vscode-gitlens/commits?author=amouxaden)
- Arunprasad Rajkumar ([@arajkumar](https://github.com/arajkumar)) &mdash; [contributions](https://github.com/gitkraken/vscode-gitlens/commits?author=arajkumar)
- David Rees ([@studgeek](https://github.com/studgeek)) &mdash; [contributions](https://github.com/gitkraken/vscode-gitlens/commits?author=studgeek)
- Rickard ([@rickardp](https://github.com/rickardp)) &mdash; [contributions](https://github.com/gitkraken/vscode-gitlens/commits?author=rickardp)
- Johannes Rieken ([@jrieken](https://github.com/jrieken)) &mdash; [contributions](https://github.com/gitkraken/vscode-gitlens/commits?author=jrieken)
- Daniel Rodríguez ([@sadasant](https://github.com/sadasant)) &mdash; [contributions](https://github.com/gitkraken/vscode-gitlens/commits?author=sadasant)
- Guillaume Rozan ([@rozangu1](https://github.com/rozangu1)) &mdash; [contributions](https://github.com/gitkraken/vscode-gitlens/commits?author=rozangu1)
- ryenus ([@ryenus](https://github.com/ryenus)) &mdash; [contributions](https://github.com/gitkraken/vscode-gitlens/commits?author=ryenus)
- Felipe Santos ([@felipecrs](https://github.com/felipecrs)) &mdash; [contributions](https://github.com/gitkraken/vscode-gitlens/commits?author=felipecrs)
- Andrew Savage ([@andrewsavage1](https://github.com/andrewsavage1)) &mdash; [contributions](https://github.com/gitkraken/vscode-gitlens/commits?author=andrewsavage1)
- Zack Schuster ([@zackschuster](https://github.com/zackschuster)) &mdash; [contributions](https://github.com/gitkraken/vscode-gitlens/commits?author=zackschuster)
- Matt Seddon ([@mattseddon](https://github.com/mattseddon)) &mdash; [contributions](https://github.com/gitkraken/vscode-gitlens/commits?author=mattseddon)
- Ahmadali Shafiee ([@ahmadalli](https://github.com/ahmadalli)) &mdash; [contributions](https://github.com/gitkraken/vscode-gitlens/commits?author=ahmadalli)
- Shashank Shastri ([@Shashank-Shastri](https://github.com/Shashank-Shastri)) &mdash; [contributions](https://github.com/gitkraken/vscode-gitlens/commits?author=Shashank-Shastri)
- Skybbles ([@Luxray5474](https://github.com/Luxray5474)) &mdash; [contributions](https://github.com/gitkraken/vscode-gitlens/commits?author=Luxray5474)
- Brendon Smith ([@br3ndonland](https://github.com/br3ndonland)) &mdash; [contributions](https://github.com/gitkraken/vscode-gitlens/commits?author=br3ndonland)
- Ross Smith II ([@rasa](https://github.com/rasa)) &mdash; [contributions](https://github.com/gitkraken/vscode-gitlens/commits?author=rasa)
- Oleg Solomka ([@legomushroom](https://github.com/legomushroom)) &mdash; [contributions](https://github.com/gitkraken/vscode-gitlens/commits?author=legomushroom)
- Miguel Solorio ([@misolori](https://github.com/misolori)) &mdash; [contributions](https://github.com/gitkraken/vscode-gitlens/commits?author=misolori)
- SpaceEEC ([@SpaceEEC](https://github.com/SpaceEEC)) &mdash; [contributions](https://github.com/gitkraken/vscode-gitlens/commits?author=SpaceEEC)
- stampyzfanz ([@stampyzfanz](https://github.com/stampyzfanz)) &mdash; [contributions](https://github.com/gitkraken/vscode-gitlens/commits?author=stampyzfanz)
- sueka ([@sueka](https://github.com/sueka)) &mdash; [contributions](https://github.com/gitkraken/vscode-gitlens/commits?author=sueka)
- Mike Surcouf ([@mikes-gh](https://github.com/mikes-gh)) &mdash; [contributions](https://github.com/gitkraken/vscode-gitlens/commits?author=mikes-gh)
- Alexey Svetliakov ([@asvetliakov](https://github.com/asvetliakov)) &mdash; [contributions](https://github.com/gitkraken/vscode-gitlens/commits?author=asvetliakov)
- Takashi Tamura ([@tamuratak](https://github.com/tamuratak)) &mdash; [contributions](https://github.com/gitkraken/vscode-gitlens/commits?author=tamuratak)
- Andy Tang ([@thewindsofwinter](https://github.com/thewindsofwinter)) &mdash; [contributions](https://github.com/gitkraken/vscode-gitlens/commits?author=thewindsofwinter)
- Dmitry Ulupov ([@dimaulupov](https://github.com/dimaulupov)) &mdash; [contributions](https://github.com/gitkraken/vscode-gitlens/commits?author=dimaulupov)
- Alexey Vasyukov ([@notmedia](https://github.com/notmedia)) &mdash; [contributions](https://github.com/gitkraken/vscode-gitlens/commits?author=notmedia)
- Ivan Volzhev ([@ivolzhevbt](https://github.com/ivolzhevbt)) &mdash; [contributions](https://github.com/gitkraken/vscode-gitlens/commits?author=ivolzhevbt)
- x13machine ([@x13machine](https://github.com/x13machine)) &mdash; [contributions](https://github.com/gitkraken/vscode-gitlens/commits?author=x13machine)
- Alwin Wang ([@alwinw](https://github.com/alwinw)) &mdash; [contributions](https://github.com/gitkraken/vscode-gitlens/commits?author=alwinw)
- Ian Wilkinson ([@sgtwilko](https://github.com/sgtwilko)) &mdash; [contributions](https://github.com/gitkraken/vscode-gitlens/commits?author=sgtwilko)
- Brian Williams ([@Brcrwilliams](https://github.com/Brcrwilliams)) &mdash; [contributions](https://github.com/gitkraken/vscode-gitlens/commits?author=Brcrwilliams)
- Adaex Yang ([@adaex](https://github.com/adaex)) &mdash; [contributions](https://github.com/gitkraken/vscode-gitlens/commits?author=adaex)
- Yan Zhang ([@Eskibear](https://github.com/Eskibear)) &mdash; [contributions](https://github.com/gitkraken/vscode-gitlens/commits?author=Eskibear)
- Zyck ([@qzyse2017](https://github.com/qzyse2017)) &mdash; [contributions](https://github.com/gitkraken/vscode-gitlens/commits?author=qzyse2017)
- Yonatan Greenfeld ([@YonatanGreenfeld](https://github.com/YonatanGreenfeld)) &mdash; [contributions](https://github.com/gitkraken/vscode-gitlens/commits?author=YonatanGreenfeld)
- WofWca ([@WofWca](https://github.com/WofWca)) &mdash; [contributions](https://github.com/gitkraken/vscode-gitlens/commits?author=WofWca)

Also special thanks to the people that have provided support, testing, brainstorming, etc:

- Brian Canzanella ([@bcanzanella](https://github.com/bcanzanella))
- Matt King ([@KattMingMing](https://github.com/KattMingMing))

And of course the awesome [vscode](https://github.com/Microsoft/vscode/graphs/contributors) team!

<<<<<<< HEAD
# License

This repository contains both OSS-licensed and non-OSS-licensed files.

All files in or under any directory named "plus" fall under LICENSE.plus.

The remaining files fall under the MIT license.
=======

[def]: https://marketplace.visualstudio.com/items?itemName=eamodio.gitlens
>>>>>>> 268e40d0
<|MERGE_RESOLUTION|>--- conflicted
+++ resolved
@@ -1,12 +1,8 @@
-<<<<<<< HEAD
-# GitLens &mdash; Supercharge Git in VS Code
-=======
-[![](https://vsmarketplacebadge.apphb.com/version-short/eamodio.gitlens.svg)][def]
-[![](https://vsmarketplacebadge.apphb.com/downloads-short/eamodio.gitlens.svg)][def]
-[![](https://vsmarketplacebadge.apphb.com/rating-short/eamodio.gitlens.svg)][def]
+[![](https://vsmarketplacebadge.apphb.com/version-short/eamodio.gitlens.svg)](https://marketplace.visualstudio.com/items?itemName=eamodio.gitlens)
+[![](https://vsmarketplacebadge.apphb.com/downloads-short/eamodio.gitlens.svg)](https://marketplace.visualstudio.com/items?itemName=eamodio.gitlens)
+[![](https://vsmarketplacebadge.apphb.com/rating-short/eamodio.gitlens.svg)](https://marketplace.visualstudio.com/items?itemName=eamodio.gitlens)
 [![](https://aka.ms/vsls-badge)](https://aka.ms/vsls-gitlens)
 [![](https://img.shields.io/badge/vscode--dev--community-gitlens-blue.svg?logo=slack&labelColor=555555)](https://vscode-slack.amod.io)
->>>>>>> 268e40d0
 
 > Supercharge Git and unlock **untapped knowledge** within your repository to better **understand**, **write**, and **review** code. Focus, collaborate, accelerate.
 
@@ -832,7 +828,6 @@
 | `gitlens.advanced.externalDiffTool`                              | Specifies an optional external diff tool to use when comparing files. Must be a configured [Git difftool](https://git-scm.com/docs/git-config#Documentation/git-config.txt-difftool).                                                                                                                                                                                                                                                                     |
 | `gitlens.advanced.externalDirectoryDiffTool`                     | Specifies an optional external diff tool to use when comparing directories. Must be a configured [Git difftool](https://git-scm.com/docs/git-config#Documentation/git-config.txt-difftool).                                                                                                                                                                                                                                                               |
 | `gitlens.advanced.fileHistoryFollowsRenames`                     | Specifies whether file histories will follow renames -- will affect how merge commits are shown in histories                                                                                                                                                                                                                                                                                                                                              |
-| `gitlens.advanced.fileHistoryStopsAtFirstParent`                 | Specifies whether file histories will skip commits that come from merged branches                                                                                                                                                                                                                                                                                                                                                                         |
 | `gitlens.advanced.fileHistoryShowAllBranches`                    | Specifies whether file histories will show commits from all branches                                                                                                                                                                                                                                                                                                                                                                                      |
 | `gitlens.advanced.maxListItems`                                  | Specifies the maximum number of items to show in a list. Use 0 to specify no maximum                                                                                                                                                                                                                                                                                                                                                                      |
 | `gitlens.advanced.maxSearchItems`                                | Specifies the maximum number of items to show in a search. Use 0 to specify no maximum                                                                                                                                                                                                                                                                                                                                                                    |
@@ -968,17 +963,4 @@
 - Brian Canzanella ([@bcanzanella](https://github.com/bcanzanella))
 - Matt King ([@KattMingMing](https://github.com/KattMingMing))
 
-And of course the awesome [vscode](https://github.com/Microsoft/vscode/graphs/contributors) team!
-
-<<<<<<< HEAD
-# License
-
-This repository contains both OSS-licensed and non-OSS-licensed files.
-
-All files in or under any directory named "plus" fall under LICENSE.plus.
-
-The remaining files fall under the MIT license.
-=======
-
-[def]: https://marketplace.visualstudio.com/items?itemName=eamodio.gitlens
->>>>>>> 268e40d0
+And of course the awesome [vscode](https://github.com/Microsoft/vscode/graphs/contributors) team!