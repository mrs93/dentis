--- conflicted
+++ resolved
@@ -998,11 +998,7 @@
 	async checkout(
 		repoPath: string,
 		ref: string,
-<<<<<<< HEAD
-		options?: { createBranch?: string } | { path?: string },
-=======
-		options?: { createBranch?: string; track?: boolean } | { fileName?: string },
->>>>>>> 268e40d0
+		options?: { createBranch?: string } | { fileName?: string },
 	): Promise<void> {
 		const scope = getLogScope();
 
