import type { ChildProcess, SpawnOptions } from 'child_process';
import { spawn } from 'child_process';
import { accessSync } from 'fs';
import { join as joinPath } from 'path';
import * as process from 'process';
import type { CancellationToken, OutputChannel } from 'vscode';
import { env, Uri, window, workspace } from 'vscode';
import { hrtime } from '@env/hrtime';
import { GlyphChars } from '../../../constants';
import type { GitCommandOptions, GitSpawnOptions } from '../../../git/commandOptions';
import { GitErrorHandling } from '../../../git/commandOptions';
import { StashPushError, StashPushErrorReason, WorkspaceUntrustedError } from '../../../git/errors';
import type { GitDiffFilter } from '../../../git/models/diff';
import { isUncommitted, isUncommittedStaged, shortenRevision } from '../../../git/models/reference';
import type { GitUser } from '../../../git/models/user';
import { GitBranchParser } from '../../../git/parsers/branchParser';
import { GitLogParser } from '../../../git/parsers/logParser';
import { GitReflogParser } from '../../../git/parsers/reflogParser';
import { parseGitRemoteUrl } from '../../../git/parsers/remoteParser';
import { GitTagParser } from '../../../git/parsers/tagParser';
import { splitAt } from '../../../system/array';
import { configuration } from '../../../system/configuration';
import { log } from '../../../system/decorators/log';
import { join } from '../../../system/iterable';
import { Logger } from '../../../system/logger';
import { LogLevel, slowCallWarningThreshold } from '../../../system/logger.constants';
import { getLogScope } from '../../../system/logger.scope';
import { dirname, isAbsolute, isFolderGlob, joinPaths, normalizePath, splitPath } from '../../../system/path';
import { getDurationMilliseconds } from '../../../system/string';
import { getEditorCommand } from '../../../system/utils';
import { compare, fromString } from '../../../system/version';
import { ensureGitTerminal } from '../../../terminal';
import type { GitLocation } from './locator';
import type { RunOptions } from './shell';
import { fsExists, isWindows, run, RunError } from './shell';

const emptyArray = Object.freeze([]) as unknown as any[];
const emptyObj = Object.freeze({});
const emptyStr = '';

const gitBranchDefaultConfigs = Object.freeze(['-c', 'color.branch=false']);
const gitDiffDefaultConfigs = Object.freeze(['-c', 'color.diff=false']);
export const gitLogDefaultConfigs = Object.freeze(['-c', 'log.showSignature=false']);
export const gitLogDefaultConfigsWithFiles = Object.freeze([
	'-c',
	'log.showSignature=false',
	'-c',
	'diff.renameLimit=0',
]);
const gitStatusDefaultConfigs = Object.freeze(['-c', 'color.status=false']);

export const maxGitCliLength = 30000;

const textDecoder = new TextDecoder('utf8');

// This is a root sha of all git repo's if using sha1
const rootSha = '4b825dc642cb6eb9a060e54bf8d69288fbee4904';

export const GitErrors = {
	badRevision: /bad revision '(.*?)'/i,
	noFastForward: /\(non-fast-forward\)/i,
	noMergeBase: /no merge base/i,
	notAValidObjectName: /Not a valid object name/i,
	invalidLineCount: /file .+? has only \d+ lines/i,
	uncommittedChanges: /contains modified or untracked files/i,
	alreadyExists: /already exists/i,
	alreadyCheckedOut: /already checked out/i,
	mainWorkingTree: /is a main working tree/i,
};

const GitWarnings = {
	notARepository: /Not a git repository/i,
	outsideRepository: /is outside repository/i,
	noPath: /no such path/i,
	noCommits: /does not have any commits/i,
	notFound: /Path '.*?' does not exist in/i,
	foundButNotInRevision: /Path '.*?' exists on disk, but not in/i,
	headNotABranch: /HEAD does not point to a branch/i,
	noUpstream: /no upstream configured for branch '(.*?)'/i,
	unknownRevision:
		/ambiguous argument '.*?': unknown revision or path not in the working tree|not stored as a remote-tracking branch/i,
	mustRunInWorkTree: /this operation must be run in a work tree/i,
	patchWithConflicts: /Applied patch to '.*?' with conflicts/i,
	noRemoteRepositorySpecified: /No remote repository specified\./i,
	remoteConnectionError: /Could not read from remote repository/i,
	notAGitCommand: /'.+' is not a git command/i,
};

function defaultExceptionHandler(ex: Error, cwd: string | undefined, start?: [number, number]): string {
	const msg = ex.message || ex.toString();
	if (msg != null && msg.length !== 0) {
		for (const warning of Object.values(GitWarnings)) {
			if (warning.test(msg)) {
				const duration = start !== undefined ? ` [${getDurationMilliseconds(start)}ms]` : '';
				Logger.warn(
					`[${cwd}] Git ${msg
						.trim()
						.replace(/fatal: /g, '')
						.replace(/\r?\n|\r/g, ` ${GlyphChars.Dot} `)}${duration}`,
				);
				return '';
			}
		}

		const match = GitErrors.badRevision.exec(msg);
		if (match != null) {
			const [, ref] = match;

			// Since looking up a ref with ^3 (e.g. looking for untracked files in a stash) can error on some versions of git just ignore it
			if (ref?.endsWith('^3')) return '';
		}
	}

	throw ex;
}

type ExitCodeOnlyGitCommandOptions = GitCommandOptions & { exitCodeOnly: true };

export class Git {
	/** Map of running git commands -- avoids running duplicate overlaping commands */
	private readonly pendingCommands = new Map<string, Promise<string | Buffer>>();

	async git(options: ExitCodeOnlyGitCommandOptions, ...args: any[]): Promise<number>;
	async git<T extends string | Buffer>(options: GitCommandOptions, ...args: any[]): Promise<T>;
	async git<T extends string | Buffer>(options: GitCommandOptions, ...args: any[]): Promise<T> {
		if (!workspace.isTrusted) throw new WorkspaceUntrustedError();

		const start = hrtime();

		const { configs, correlationKey, errors: errorHandling, encoding, ...opts } = options;

		const runOpts: RunOptions = {
			...opts,
			encoding: (encoding ?? 'utf8') === 'utf8' ? 'utf8' : 'buffer',
			// Adds GCM environment variables to avoid any possible credential issues -- from https://github.com/Microsoft/vscode/issues/26573#issuecomment-338686581
			// Shouldn't *really* be needed but better safe than sorry
			env: {
				...process.env,
				...this._gitEnv,
				...(options.env ?? emptyObj),
				GCM_INTERACTIVE: 'NEVER',
				GCM_PRESERVE_CREDS: 'TRUE',
				LC_ALL: 'C',
			},
		};

		const gitCommand = `[${runOpts.cwd}] git ${args.join(' ')}`;

		const command = `${correlationKey !== undefined ? `${correlationKey}:` : ''}${gitCommand}`;

		let waiting;
		let promise = this.pendingCommands.get(command);
		if (promise === undefined) {
			waiting = false;

			// Fixes https://github.com/gitkraken/vscode-gitlens/issues/73 & https://github.com/gitkraken/vscode-gitlens/issues/161
			// See https://stackoverflow.com/questions/4144417/how-to-handle-asian-characters-in-file-names-in-git-on-os-x
			args.unshift(
				'-c',
				'core.quotepath=false',
				'-c',
				'color.ui=false',
				...(configs != null ? configs : emptyArray),
			);

			if (process.platform === 'win32') {
				args.unshift('-c', 'core.longpaths=true');
			}

			promise = run<T>(await this.path(), args, encoding ?? 'utf8', runOpts);

			this.pendingCommands.set(command, promise);
		} else {
			waiting = true;
			Logger.debug(`[GIT  ] ${gitCommand} ${GlyphChars.Dot} waiting...`);
		}

		let exception: Error | undefined;
		try {
			return (await promise) as T;
		} catch (ex) {
			exception = ex;

			switch (errorHandling) {
				case GitErrorHandling.Ignore:
					exception = undefined;
					return '' as T;

				case GitErrorHandling.Throw:
					throw ex;

				default: {
					const result = defaultExceptionHandler(ex, options.cwd, start);
					exception = undefined;
					return result as T;
				}
			}
		} finally {
			this.pendingCommands.delete(command);

			const duration = getDurationMilliseconds(start);
			const slow = duration > slowCallWarningThreshold;
			const status =
				slow || waiting
					? ` (${slow ? `slow${waiting ? ', waiting' : ''}` : ''}${waiting ? 'waiting' : ''})`
					: '';

			if (exception != null) {
				Logger.error(
					'',
					`[GIT  ] ${gitCommand} ${GlyphChars.Dot} ${(exception.message || String(exception) || '')
						.trim()
						.replace(/fatal: /g, '')
						.replace(/\r?\n|\r/g, ` ${GlyphChars.Dot} `)} [${duration}ms]${status}`,
				);
			} else if (slow) {
				Logger.warn(`[GIT  ] ${gitCommand} [*${duration}ms]${status}`);
			} else {
				Logger.log(`[GIT  ] ${gitCommand} [${duration}ms]${status}`);
			}
			this.logGitCommand(
				`${gitCommand}${exception != null ? ` ${GlyphChars.Dot} FAILED` : ''}${waiting ? ' (waited)' : ''}`,
				duration,
				exception,
			);
		}
	}

	async gitSpawn(options: GitSpawnOptions, ...args: any[]): Promise<ChildProcess> {
		if (!workspace.isTrusted) throw new WorkspaceUntrustedError();

		const start = hrtime();

		const { cancellation, configs, stdin, stdinEncoding, ...opts } = options;

		const spawnOpts: SpawnOptions = {
			// Unless provided, ignore stdin and leave default streams for stdout and stderr
			stdio: [stdin ? 'pipe' : 'ignore', null, null],
			...opts,
			// Adds GCM environment variables to avoid any possible credential issues -- from https://github.com/Microsoft/vscode/issues/26573#issuecomment-338686581
			// Shouldn't *really* be needed but better safe than sorry
			env: {
				...process.env,
				...this._gitEnv,
				...(options.env ?? emptyObj),
				GCM_INTERACTIVE: 'NEVER',
				GCM_PRESERVE_CREDS: 'TRUE',
				LC_ALL: 'C',
			},
		};

		const gitCommand = `[${spawnOpts.cwd as string}] git ${args.join(' ')}`;

		// Fixes https://github.com/gitkraken/vscode-gitlens/issues/73 & https://github.com/gitkraken/vscode-gitlens/issues/161
		// See https://stackoverflow.com/questions/4144417/how-to-handle-asian-characters-in-file-names-in-git-on-os-x
		args.unshift(
			'-c',
			'core.quotepath=false',
			'-c',
			'color.ui=false',
			...(configs !== undefined ? configs : emptyArray),
		);

		if (process.platform === 'win32') {
			args.unshift('-c', 'core.longpaths=true');
		}

		if (cancellation) {
			const controller = new AbortController();
			spawnOpts.signal = controller.signal;
			cancellation.onCancellationRequested(() => controller.abort());
		}

		const proc = spawn(await this.path(), args, spawnOpts);
		if (stdin) {
			proc.stdin?.end(stdin, (stdinEncoding ?? 'utf8') as BufferEncoding);
		}

		let exception: Error | undefined;
		proc.once('error', e => (exception = e));
		proc.once('exit', () => {
			const duration = getDurationMilliseconds(start);
			const slow = duration > slowCallWarningThreshold;
			const status = slow ? ' (slow)' : '';

			if (exception != null) {
				Logger.error(
					'',
					`[SGIT ] ${gitCommand} ${GlyphChars.Dot} ${(exception.message || String(exception) || '')
						.trim()
						.replace(/fatal: /g, '')
						.replace(/\r?\n|\r/g, ` ${GlyphChars.Dot} `)} [${duration}ms]${status}`,
				);
			} else if (slow) {
				Logger.warn(`[SGIT ] ${gitCommand} [*${duration}ms]${status}`);
			} else {
				Logger.log(`[SGIT ] ${gitCommand} [${duration}ms]${status}`);
			}
			this.logGitCommand(
				`${gitCommand}${exception != null ? ` ${GlyphChars.Dot} FAILED` : ''}`,
				duration,
				exception,
			);
		});
		return proc;
	}

	private _gitLocation: GitLocation | undefined;
	private _gitLocationPromise: Promise<GitLocation> | undefined;
	private async getLocation(): Promise<GitLocation> {
		if (this._gitLocation == null) {
			if (this._gitLocationPromise == null) {
				this._gitLocationPromise = this._gitLocator();
			}
			this._gitLocation = await this._gitLocationPromise;
		}
		return this._gitLocation;
	}

	private _gitLocator!: () => Promise<GitLocation>;
	setLocator(locator: () => Promise<GitLocation>): void {
		this._gitLocator = locator;
		this._gitLocationPromise = undefined;
		this._gitLocation = undefined;
	}

	private _gitEnv: Record<string, unknown> | undefined;
	setEnv(env: Record<string, unknown> | undefined): void {
		this._gitEnv = env;
	}

	async path(): Promise<string> {
		return (await this.getLocation()).path;
	}

	async version(): Promise<string> {
		return (await this.getLocation()).version;
	}

	async isAtLeastVersion(minimum: string): Promise<boolean> {
		const result = compare(fromString(await this.version()), fromString(minimum));
		return result !== -1;
	}

	maybeIsAtLeastVersion(minimum: string): boolean | undefined {
		return this._gitLocation != null
			? compare(fromString(this._gitLocation.version), fromString(minimum)) !== -1
			: undefined;
	}

	// Git commands

	add(repoPath: string | undefined, pathspec: string) {
		return this.git<string>({ cwd: repoPath }, 'add', '-A', '--', pathspec);
	}

	apply(repoPath: string | undefined, patch: string, options: { allowConflicts?: boolean } = {}) {
		const params = ['apply', '--whitespace=warn'];
		if (options.allowConflicts) {
			params.push('-3');
		}
		return this.git<string>({ cwd: repoPath, stdin: patch }, ...params);
	}

	private readonly ignoreRevsFileMap = new Map<string, boolean>();

	async blame(
		repoPath: string | undefined,
		fileName: string,
		ref?: string,
		options: { args?: string[] | null; ignoreWhitespace?: boolean; startLine?: number; endLine?: number } = {},
	) {
		const [file, root] = splitPath(fileName, repoPath, true);

		const params = ['blame', '--root', '--incremental'];

		if (options.ignoreWhitespace) {
			params.push('-w');
		}
		if (options.startLine != null && options.endLine != null) {
			params.push(`-L ${options.startLine},${options.endLine}`);
		}
		if (options.args != null) {
			params.push(...options.args);
		}

		// Ensure the version of Git supports the --ignore-revs-file flag, otherwise the blame will fail
		let supportsIgnoreRevsFile = this.maybeIsAtLeastVersion('2.23');
		if (supportsIgnoreRevsFile === undefined) {
			supportsIgnoreRevsFile = await this.isAtLeastVersion('2.23');
		}

		const ignoreRevsIndex = params.indexOf('--ignore-revs-file');

		if (supportsIgnoreRevsFile) {
			let ignoreRevsFile;
			if (ignoreRevsIndex !== -1) {
				ignoreRevsFile = params[ignoreRevsIndex + 1];
				if (!isAbsolute(ignoreRevsFile)) {
					ignoreRevsFile = joinPaths(root, ignoreRevsFile);
				}
			} else {
				ignoreRevsFile = joinPaths(root, '.git-blame-ignore-revs');
			}

			const exists = this.ignoreRevsFileMap.get(ignoreRevsFile);
			if (exists !== undefined) {
				supportsIgnoreRevsFile = exists;
			} else {
				// Ensure the specified --ignore-revs-file exists, otherwise the blame will fail
				try {
					supportsIgnoreRevsFile = await fsExists(ignoreRevsFile);
				} catch {
					supportsIgnoreRevsFile = false;
				}

				this.ignoreRevsFileMap.set(ignoreRevsFile, supportsIgnoreRevsFile);
			}
		}

		if (!supportsIgnoreRevsFile && ignoreRevsIndex !== -1) {
			params.splice(ignoreRevsIndex, 2);
		} else if (supportsIgnoreRevsFile && ignoreRevsIndex === -1) {
			params.push('--ignore-revs-file', '.git-blame-ignore-revs');
		}

		let stdin;
		if (ref) {
			if (isUncommittedStaged(ref)) {
				// Pipe the blame contents to stdin
				params.push('--contents', '-');

				// Get the file contents for the staged version using `:`
				stdin = await this.show<string>(repoPath, fileName, ':');
			} else {
				params.push(ref);
			}
		}

		return this.git<string>({ cwd: root, stdin: stdin }, ...params, '--', file);
	}

	blame__contents(
		repoPath: string | undefined,
		fileName: string,
		contents: string,
		options: {
			args?: string[] | null;
			correlationKey?: string;
			ignoreWhitespace?: boolean;
			startLine?: number;
			endLine?: number;
		} = {},
	) {
		const [file, root] = splitPath(fileName, repoPath, true);

		const params = ['blame', '--root', '--incremental'];

		if (options.ignoreWhitespace) {
			params.push('-w');
		}
		if (options.startLine != null && options.endLine != null) {
			params.push(`-L ${options.startLine},${options.endLine}`);
		}
		if (options.args != null) {
			params.push(...options.args);
		}

		// Pipe the blame contents to stdin
		params.push('--contents', '-');

		return this.git<string>(
			{ cwd: root, stdin: contents, correlationKey: options.correlationKey },
			...params,
			'--',
			file,
		);
	}

	branch__containsOrPointsAt(
		repoPath: string,
		ref: string,
		{
			mode = 'contains',
			name = undefined,
			remotes = false,
		}: { mode?: 'contains' | 'pointsAt'; name?: string; remotes?: boolean } = {},
	) {
		const params = ['branch'];
		if (remotes) {
			params.push('-r');
		}
		params.push(mode === 'pointsAt' ? `--points-at=${ref}` : `--contains=${ref}`, '--format=%(refname:short)');
		if (name != null) {
			params.push(name);
		}

		return this.git<string>(
			{ cwd: repoPath, configs: gitBranchDefaultConfigs, errors: GitErrorHandling.Ignore },
			...params,
		);
	}

	check_ignore(repoPath: string, ...files: string[]) {
		return this.git<string>(
			{ cwd: repoPath, errors: GitErrorHandling.Ignore, stdin: files.join('\0') },
			'check-ignore',
			'-z',
			'--stdin',
		);
	}

	check_mailmap(repoPath: string, author: string) {
		return this.git<string>({ cwd: repoPath, errors: GitErrorHandling.Ignore }, 'check-mailmap', author);
	}

	async check_ref_format(ref: string, repoPath?: string, options: { branch?: boolean } = { branch: true }) {
		const params = ['check-ref-format'];
		if (options.branch) {
			params.push('--branch');
		} else {
			params.push('--normalize');
		}

		try {
			const data = await this.git<string>(
				{ cwd: repoPath ?? '', errors: GitErrorHandling.Throw },
				...params,
				ref,
			);
			return Boolean(data.trim());
		} catch {
			return false;
		}
	}

<<<<<<< HEAD
	checkout(repoPath: string, ref: string, { createBranch, path }: { createBranch?: string; path?: string } = {}) {
=======
	checkout(
		repoPath: string,
		ref: string,
		{ createBranch, track, fileName }: { createBranch?: string; track?: boolean; fileName?: string } = {},
	) {
>>>>>>> 268e40d0
		const params = ['checkout'];
		if (createBranch) {
			params.push('-b', createBranch);
			if (!track) {
				params.push('--no-track');
			}
			params.push(ref, '--');
		} else {
			params.push(ref, '--');

			if (path) {
				[path, repoPath] = splitPath(path, repoPath, true);

				params.push(path);
			}
		}

		return this.git<string>({ cwd: repoPath }, ...params);
	}

	// TODO: Expand to include options and other params
	async clone(url: string, parentPath: string): Promise<string | undefined> {
		let count = 0;
		const [, , remotePath] = parseGitRemoteUrl(url);
		const remoteName = remotePath.split('/').pop();
		if (!remoteName) return undefined;

		let folderPath = joinPath(parentPath, remoteName);
		while ((await fsExists(folderPath)) && count < 20) {
			count++;
			folderPath = joinPath(parentPath, `${remotePath}-${count}`);
		}

		await this.git<string>({ cwd: parentPath }, 'clone', url, folderPath);

		return folderPath;
	}

	async config__get(key: string, repoPath?: string, options?: { local?: boolean }) {
		const data = await this.git<string>(
			{ cwd: repoPath ?? '', errors: GitErrorHandling.Ignore, local: options?.local },
			'config',
			'--get',
			key,
		);
		return data.length === 0 ? undefined : data.trim();
	}

	async config__get_regex(pattern: string, repoPath?: string, options?: { local?: boolean }) {
		const data = await this.git<string>(
			{ cwd: repoPath ?? '', errors: GitErrorHandling.Ignore, local: options?.local },
			'config',
			'--get-regex',
			pattern,
		);
		return data.length === 0 ? undefined : data.trim();
	}

	async config__set(key: string, value: string | undefined, repoPath?: string) {
		const params = ['config', '--local'];
		if (value == null) {
			params.push('--unset', key);
		} else {
			params.push(key, value);
		}
		await this.git<string>({ cwd: repoPath ?? '', local: true }, ...params);
	}

	async diff(
		repoPath: string,
		fileName: string,
		ref1?: string,
		ref2?: string,
		options: {
			encoding?: string;
			filters?: GitDiffFilter[];
			linesOfContext?: number;
			renames?: boolean;
			similarityThreshold?: number | null;
		} = {},
	): Promise<string> {
		const params = ['diff', '--no-ext-diff', '--minimal'];

		if (options.linesOfContext != null) {
			params.push(`-U${options.linesOfContext}`);
		}

		if (options.renames) {
			params.push(`-M${options.similarityThreshold == null ? '' : `${options.similarityThreshold}%`}`);
		}

		if (options.filters != null && options.filters.length !== 0) {
			params.push(`--diff-filter=${options.filters.join('')}`);
		}

		if (ref1) {
			// <sha>^3 signals an untracked file in a stash and if we are trying to find its parent, use the root sha
			if (ref1.endsWith('^3^')) {
				ref1 = rootSha;
			}
			params.push(isUncommittedStaged(ref1) ? '--staged' : ref1);
		}
		if (ref2) {
			params.push(isUncommittedStaged(ref2) ? '--staged' : ref2);
		}

		try {
			return await this.git<string>(
				{
					cwd: repoPath,
					configs: gitDiffDefaultConfigs,
					encoding: options.encoding,
				},
				...params,
				'--',
				fileName,
			);
		} catch (ex) {
			const match = GitErrors.badRevision.exec(ex.message);
			if (match !== null) {
				const [, ref] = match;

				// If the bad ref is trying to find a parent ref, assume we hit to the last commit, so try again using the root sha
				if (ref === ref1 && ref != null && ref.endsWith('^')) {
					return this.diff(repoPath, fileName, rootSha, ref2, options);
				}
			}

			throw ex;
		}
	}

	async diff2(
		repoPath: string,
		options?: {
			cancellation?: CancellationToken;
			configs?: readonly string[];
			errors?: GitErrorHandling;
			stdin?: string;
		},
		...args: string[]
	) {
		return this.git<string>(
			{
				cwd: repoPath,
				cancellation: options?.cancellation,
				configs: options?.configs ?? gitLogDefaultConfigs,
				errors: options?.errors,
				stdin: options?.stdin,
			},
			'diff',
			...(options?.stdin ? ['--stdin'] : emptyArray),
			...args,
			...(!args.includes('--') ? ['--'] : emptyArray),
		);
	}

	async diff__contents(
		repoPath: string,
		fileName: string,
		ref: string,
		contents: string,
		options: { encoding?: string; filters?: GitDiffFilter[]; similarityThreshold?: number | null } = {},
	): Promise<string> {
		const params = [
			'diff',
			`-M${options.similarityThreshold == null ? '' : `${options.similarityThreshold}%`}`,
			'--no-ext-diff',
			'-U0',
			'--minimal',
		];

		if (options.filters != null && options.filters.length !== 0) {
			params.push(`--diff-filter=${options.filters.join('')}`);
		}

		// // <sha>^3 signals an untracked file in a stash and if we are trying to find its parent, use the root sha
		// if (ref.endsWith('^3^')) {
		// 	ref = rootSha;
		// }
		// params.push(isUncommittedStaged(ref) ? '--staged' : ref);

		params.push('--no-index');

		try {
			return await this.git<string>(
				{
					cwd: repoPath,
					configs: gitDiffDefaultConfigs,
					encoding: options.encoding,
					stdin: contents,
				},
				...params,
				'--',
				fileName,
				// Pipe the contents to stdin
				'-',
			);
		} catch (ex) {
			if (ex instanceof RunError && ex.stdout) {
				return ex.stdout;
			}

			const match = GitErrors.badRevision.exec(ex.message);
			if (match !== null) {
				const [, matchedRef] = match;

				// If the bad ref is trying to find a parent ref, assume we hit to the last commit, so try again using the root sha
				if (matchedRef === ref && matchedRef != null && matchedRef.endsWith('^')) {
					return this.diff__contents(repoPath, fileName, rootSha, contents, options);
				}
			}

			throw ex;
		}
	}

	diff__name_status(
		repoPath: string,
		ref1?: string,
		ref2?: string,
		{ filters, similarityThreshold }: { filters?: GitDiffFilter[]; similarityThreshold?: number | null } = {},
	) {
		const params = [
			'diff',
			'--name-status',
			`-M${similarityThreshold == null ? '' : `${similarityThreshold}%`}`,
			'--no-ext-diff',
			'-z',
		];
		if (filters != null && filters.length !== 0) {
			params.push(`--diff-filter=${filters.join('')}`);
		}
		if (ref1) {
			params.push(ref1);
		}
		if (ref2) {
			params.push(ref2);
		}

		return this.git<string>({ cwd: repoPath, configs: gitDiffDefaultConfigs }, ...params, '--');
	}

	async diff__shortstat(repoPath: string, ref?: string) {
		const params = ['diff', '--shortstat', '--no-ext-diff'];
		if (ref) {
			params.push(ref);
		}

		try {
			return await this.git<string>({ cwd: repoPath, configs: gitDiffDefaultConfigs }, ...params, '--');
		} catch (ex) {
			const msg: string = ex?.toString() ?? '';
			if (GitErrors.noMergeBase.test(msg)) {
				return undefined;
			}

			throw ex;
		}
	}

	difftool(
		repoPath: string,
		fileName: string,
		tool: string,
		options: { ref1?: string; ref2?: string; staged?: boolean } = {},
	) {
		const params = ['difftool', '--no-prompt', `--tool=${tool}`];
		if (options.staged) {
			params.push('--staged');
		}
		if (options.ref1) {
			params.push(options.ref1);
		}
		if (options.ref2) {
			params.push(options.ref2);
		}

		return this.git<string>({ cwd: repoPath }, ...params, '--', fileName);
	}

	difftool__dir_diff(repoPath: string, tool: string, ref1: string, ref2?: string) {
		const params = ['difftool', '--dir-diff', `--tool=${tool}`, ref1];
		if (ref2) {
			params.push(ref2);
		}

		return this.git<string>({ cwd: repoPath }, ...params);
	}

	async fetch(
		repoPath: string,
		options:
			| { all?: boolean; branch?: undefined; prune?: boolean; remote?: string }
			| {
					all?: undefined;
					branch: string;
					prune?: undefined;
					pull?: boolean;
					remote: string;
					upstream: string;
			  } = {},
	): Promise<void> {
		const params = ['fetch'];

		if (options.prune) {
			params.push('--prune');
		}

		if (options.branch && options.remote) {
			if (options.upstream && options.pull) {
				params.push('-u', options.remote, `${options.upstream}:${options.branch}`);

				try {
					void (await this.git<string>({ cwd: repoPath }, ...params));
					return;
				} catch (ex) {
					const msg: string = ex?.toString() ?? '';
					if (GitErrors.noFastForward.test(msg)) {
						void window.showErrorMessage(
							`Unable to pull the '${options.branch}' branch, as it can't be fast-forwarded.`,
						);

						return;
					}

					throw ex;
				}
			} else {
				params.push(
					options.remote,
					options.upstream
						? `${options.upstream}:refs/remotes/${options.remote}/${options.branch}`
						: options.branch,
				);
			}
		} else if (options.remote) {
			params.push(options.remote);
		} else if (options.all) {
			params.push('--all');
		}

		void (await this.git<string>({ cwd: repoPath }, ...params));
	}

	for_each_ref__branch(repoPath: string, options: { all: boolean } = { all: false }) {
		const params = ['for-each-ref', `--format=${GitBranchParser.defaultFormat}`, 'refs/heads'];
		if (options.all) {
			params.push('refs/remotes');
		}

		return this.git<string>({ cwd: repoPath }, ...params);
	}

	log(
		repoPath: string,
		ref: string | undefined,
		{
			all,
			argsOrFormat,
			authors,
			limit,
			merges,
			ordering,
			similarityThreshold,
			since,
			until,
		}: {
			all?: boolean;
			argsOrFormat?: string | string[];
			authors?: GitUser[];
			limit?: number;
			merges?: boolean;
			ordering?: 'date' | 'author-date' | 'topo' | null;
			similarityThreshold?: number | null;
			since?: number | string;
			until?: number | string;
		},
	) {
		if (argsOrFormat == null) {
			argsOrFormat = ['--name-status', `--format=${all ? GitLogParser.allFormat : GitLogParser.defaultFormat}`];
		}

		if (typeof argsOrFormat === 'string') {
			argsOrFormat = [`--format=${argsOrFormat}`];
		}

		const params = [
			'log',
			...argsOrFormat,
			'--full-history',
			`-M${similarityThreshold == null ? '' : `${similarityThreshold}%`}`,
			'-m',
		];

		if (ordering) {
			params.push(`--${ordering}-order`);
		}

		if (limit) {
			params.push(`-n${limit + 1}`);
		}

		if (since) {
			params.push(`--since="${since}"`);
		}

		if (until) {
			params.push(`--until="${until}"`);
		}

		if (!merges) {
			params.push('--first-parent');
		}

		if (authors != null && authors.length !== 0) {
			if (!params.includes('--use-mailmap')) {
				params.push('--use-mailmap');
			}
			params.push(...authors.map(a => `--author=^${a.name} <${a.email}>$`));
		}

		if (all) {
			params.push('--all', '--single-worktree');
		}

		if (ref && !isUncommittedStaged(ref)) {
			params.push(ref);
		}

		return this.git<string>({ cwd: repoPath, configs: gitLogDefaultConfigsWithFiles }, ...params, '--');
	}

	log2(
		repoPath: string,
		options?: {
			cancellation?: CancellationToken;
			configs?: readonly string[];
			ref?: string;
			errors?: GitErrorHandling;
			stdin?: string;
		},
		...args: string[]
	) {
		return this.git<string>(
			{
				cwd: repoPath,
				cancellation: options?.cancellation,
				configs: options?.configs ?? gitLogDefaultConfigs,
				errors: options?.errors,
				stdin: options?.stdin,
			},
			'log',
			...(options?.stdin ? ['--stdin'] : emptyArray),
			...args,
			...(options?.ref && !isUncommittedStaged(options.ref) ? [options.ref] : emptyArray),
			...(!args.includes('--') ? ['--'] : emptyArray),
		);
	}

	async logStreamTo(
		repoPath: string,
		sha: string,
		limit: number,
		options?: { configs?: readonly string[]; stdin?: string },
		...args: string[]
	): Promise<[data: string[], count: number]> {
		const params = ['log', ...args];
		if (options?.stdin) {
			params.push('--stdin');
		}

		const proc = await this.gitSpawn(
			{ cwd: repoPath, configs: options?.configs ?? gitLogDefaultConfigs, stdin: options?.stdin },
			...params,
			'--',
		);

		const shaRegex = getShaInLogRegex(sha);

		let found = false;
		let count = 0;

		return new Promise<[data: string[], count: number]>((resolve, reject) => {
			const errData: string[] = [];
			const data: string[] = [];

			function onErrData(s: string) {
				errData.push(s);
			}

			function onError(e: Error) {
				reject(e);
			}

			function onExit(exitCode: number) {
				if (exitCode !== 0) {
					reject(new Error(errData.join('')));
				}

				resolve([data, count]);
			}

			function onData(s: string) {
				data.push(s);
				// eslint-disable-next-line no-control-regex
				count += s.match(/(?:^\x00*|\x00\x00)[0-9a-f]{40}\x00/g)?.length ?? 0;

				if (!found && shaRegex.test(s)) {
					found = true;
					// Buffer a bit past the sha we are looking for
					if (count > limit) {
						limit = count + 50;
					}
				}

				if (!found || count <= limit) return;

				proc.removeListener('exit', onExit);
				proc.removeListener('error', onError);
				proc.stdout!.removeListener('data', onData);
				proc.stderr!.removeListener('data', onErrData);
				proc.kill();

				resolve([data, count]);
			}

			proc.on('error', onError);
			proc.on('exit', onExit);

			proc.stdout!.setEncoding('utf8');
			proc.stdout!.on('data', onData);

			proc.stderr!.setEncoding('utf8');
			proc.stderr!.on('data', onErrData);
		});
	}

	log__file(
		repoPath: string,
		fileName: string,
		ref: string | undefined,
		{
			all,
			argsOrFormat,
			// TODO@eamodio remove this in favor of argsOrFormat
			fileMode = 'full',
			filters,
			firstParent = false,
			limit,
			ordering,
			renames = true,
			reverse = false,
			since,
			skip,
			startLine,
			endLine,
		}: {
			all?: boolean;
			argsOrFormat?: string | string[];
			// TODO@eamodio remove this in favor of argsOrFormat
			fileMode?: 'full' | 'simple' | 'none';
			filters?: GitDiffFilter[];
			firstParent?: boolean;
			limit?: number;
			ordering?: 'date' | 'author-date' | 'topo' | null;
			renames?: boolean;
			reverse?: boolean;
			since?: string;
			skip?: number;
			startLine?: number;
			endLine?: number;
		} = {},
	) {
		const [file, root] = splitPath(fileName, repoPath, true);

		if (argsOrFormat == null) {
			argsOrFormat = [`--format=${all ? GitLogParser.allFormat : GitLogParser.defaultFormat}`];
		}

		if (typeof argsOrFormat === 'string') {
			argsOrFormat = [`--format=${argsOrFormat}`];
		}

		const params = ['log', ...argsOrFormat];

		if (ordering) {
			params.push(`--${ordering}-order`);
		}

		if (limit && !reverse) {
			params.push(`-n${limit + 1}`);
		}

		if (skip) {
			params.push(`--skip=${skip}`);
		}

		if (since) {
			params.push(`--since="${since}"`);
		}

		if (all) {
			params.push('--all', '--single-worktree');
		}

		// Can't allow rename detection (`--follow`) if `all` or a `startLine` is specified
		if (renames && (all || startLine != null)) {
			renames = false;
		}

		params.push(renames ? '--follow' : '-m');
		if (firstParent) {
			params.push('--first-parent');
			// In Git >= 2.29.0 `--first-parent` implies `-m`, so lets include it for consistency
			if (renames) {
				params.push('-m');
			}
		}

		if (filters != null && filters.length !== 0) {
			params.push(`--diff-filter=${filters.join('')}`);
		}

		if (fileMode !== 'none') {
			if (startLine == null) {
				// If this is the log of a folder, use `--name-status` to match non-file logs (for parsing)
				if (fileMode === 'simple' || isFolderGlob(file)) {
					params.push('--name-status');
				} else {
					params.push('--numstat', '--summary');
				}
			} else {
				// Don't include `--name-status`, `--numstat`, or `--summary` because they aren't supported with `-L`
				params.push(`-L ${startLine},${endLine == null ? startLine : endLine}:${file}`);
			}
		}

		if (ref && !isUncommittedStaged(ref)) {
			// If we are reversing, we must add a range (with HEAD) because we are using --ancestry-path for better reverse walking
			if (reverse) {
				params.push('--reverse', '--ancestry-path', `${ref}..HEAD`);
			} else {
				params.push(ref);
			}
		}

		// Don't specify a file spec when using a line number (so say the git docs)
		if (startLine == null) {
			params.push('--', file);
		}

		return this.git<string>({ cwd: root, configs: gitLogDefaultConfigs }, ...params);
	}

	async log__file_recent(
		repoPath: string,
		fileName: string,
		options?: {
			ordering?: 'date' | 'author-date' | 'topo' | null;
			ref?: string;
			similarityThreshold?: number | null;
			cancellation?: CancellationToken;
		},
	) {
		const params = [
			'log',
			`-M${options?.similarityThreshold == null ? '' : `${options?.similarityThreshold}%`}`,
			'-n1',
			'--format=%H',
		];

		if (options?.ordering) {
			params.push(`--${options?.ordering}-order`);
		}

		if (options?.ref) {
			params.push(options?.ref);
		}

		const data = await this.git<string>(
			{
				cancellation: options?.cancellation,
				cwd: repoPath,
				configs: gitLogDefaultConfigs,
				errors: GitErrorHandling.Ignore,
			},
			...params,
			'--',
			fileName,
		);
		return data.length === 0 ? undefined : data.trim();
	}

	async log__find_object(
		repoPath: string,
		objectId: string,
		ref: string,
		ordering: 'date' | 'author-date' | 'topo' | null,
		file?: string,
		cancellation?: CancellationToken,
	) {
		const params = ['log', '-n1', '--no-renames', '--format=%H', `--find-object=${objectId}`, ref];

		if (ordering) {
			params.push(`--${ordering}-order`);
		}

		if (file) {
			params.push('--', file);
		}

		const data = await this.git<string>(
			{
				cancellation: cancellation,
				cwd: repoPath,
				configs: gitLogDefaultConfigs,
				errors: GitErrorHandling.Ignore,
			},
			...params,
		);
		return data.length === 0 ? undefined : data.trim();
	}

	async log__recent(repoPath: string, ordering?: 'date' | 'author-date' | 'topo' | null) {
		const params = ['log', '-n1', '--format=%H'];

		if (ordering) {
			params.push(`--${ordering}-order`);
		}

		const data = await this.git<string>(
			{ cwd: repoPath, configs: gitLogDefaultConfigs, errors: GitErrorHandling.Ignore },
			...params,
			'--',
		);

		return data.length === 0 ? undefined : data.trim();
	}

	async log__recent_committerdate(repoPath: string, ordering?: 'date' | 'author-date' | 'topo' | null) {
		const params = ['log', '-n1', '--format=%ct'];

		if (ordering) {
			params.push(`--${ordering}-order`);
		}

		const data = await this.git<string>(
			{ cwd: repoPath, configs: gitLogDefaultConfigs, errors: GitErrorHandling.Ignore },
			...params,
			'--',
		);

		return data.length === 0 ? undefined : data.trim();
	}

	log__search(
		repoPath: string,
		search: string[] = emptyArray,
		options?: {
			limit?: number;
			ordering?: 'date' | 'author-date' | 'topo' | null;
			skip?: number;
			shas?: Set<string>;
			stdin?: string;
		},
	) {
		if (options?.shas != null) {
			const stdin = join(options.shas, '\n');
			return this.git<string>(
				{ cwd: repoPath, stdin: stdin },
				'show',
				'--stdin',
				'--name-status',
				`--format=${GitLogParser.defaultFormat}`,
				'--use-mailmap',
			);
		}

		let files;
		[search, files] = splitAt(search, search.indexOf('--'));

		return this.git<string>(
			{ cwd: repoPath, configs: ['-C', repoPath, ...gitLogDefaultConfigs], stdin: options?.stdin },
			'log',
			...(options?.stdin ? ['--stdin'] : emptyArray),
			'--name-status',
			`--format=${GitLogParser.defaultFormat}`,
			'--use-mailmap',
			...search,
			...(options?.ordering ? [`--${options.ordering}-order`] : emptyArray),
			...(options?.limit ? [`-n${options.limit + 1}`] : emptyArray),
			...(options?.skip ? [`--skip=${options.skip}`] : emptyArray),
			...files,
		);
	}

	//  log__shortstat(repoPath: string, options: { ref?: string }) {
	//     const params = ['log', '--shortstat', '--oneline'];
	//     if (options.ref && !isUncommittedStaged(options.ref)) {
	//         params.push(options.ref);
	//     }
	//     return this.git<string>({ cwd: repoPath, configs: gitLogDefaultConfigs }, ...params, '--');
	// }

	async ls_files(
		repoPath: string,
		fileName: string,
		{ ref, untracked }: { ref?: string; untracked?: boolean } = {},
	): Promise<string | undefined> {
		const params = ['ls-files'];
		if (ref && !isUncommitted(ref)) {
			params.push(`--with-tree=${ref}`);
		}

		if (!ref && untracked) {
			params.push('-o');
		}

		const data = await this.git<string>(
			{ cwd: repoPath, errors: GitErrorHandling.Ignore },
			...params,
			'--',
			fileName,
		);
		return data.length === 0 ? undefined : data.trim();
	}

	ls_remote(repoPath: string, remote: string, ref?: string) {
		return this.git<string>({ cwd: repoPath }, 'ls-remote', remote, ref);
	}

	ls_remote__HEAD(repoPath: string, remote: string) {
		return this.git<string>({ cwd: repoPath }, 'ls-remote', '--symref', remote, 'HEAD');
	}

	async ls_tree(repoPath: string, ref: string, path?: string) {
		const params = ['ls-tree'];
		if (path) {
			params.push('-l', ref, '--', path);
		} else {
			params.push('-lrt', ref, '--');
		}
		const data = await this.git<string>({ cwd: repoPath, errors: GitErrorHandling.Ignore }, ...params);
		return data.length === 0 ? undefined : data.trim();
	}

	merge_base(repoPath: string, ref1: string, ref2: string, options?: { forkPoint?: boolean }) {
		const params = ['merge-base'];
		if (options?.forkPoint) {
			params.push('--fork-point');
		}

		return this.git<string>({ cwd: repoPath }, ...params, ref1, ref2);
	}

	async merge_base__is_ancestor(repoPath: string, ref1: string, ref2: string): Promise<boolean> {
		const params = ['merge-base', '--is-ancestor'];
		const exitCode = await this.git({ cwd: repoPath, exitCodeOnly: true }, ...params, ref1, ref2);
		return exitCode === 0;
	}

	reflog(
		repoPath: string,
		{
			all,
			branch,
			limit,
			ordering,
			skip,
		}: {
			all?: boolean;
			branch?: string;
			limit?: number;
			ordering?: 'date' | 'author-date' | 'topo' | null;
			skip?: number;
		} = {},
	): Promise<string> {
		const params = ['log', '--walk-reflogs', `--format=${GitReflogParser.defaultFormat}`, '--date=iso8601'];

		if (ordering) {
			params.push(`--${ordering}-order`);
		}

		if (all) {
			params.push('--all');
		}

		if (limit) {
			params.push(`-n${limit}`);
		}

		if (skip) {
			params.push(`--skip=${skip}`);
		}

		if (branch) {
			params.push(branch);
		}

		return this.git<string>({ cwd: repoPath, configs: gitLogDefaultConfigs }, ...params, '--');
	}

	remote(repoPath: string): Promise<string> {
		return this.git<string>({ cwd: repoPath }, 'remote', '-v');
	}

	remote__add(repoPath: string, name: string, url: string, options?: { fetch?: boolean }) {
		const params = ['remote', 'add'];
		if (options?.fetch) {
			params.push('-f');
		}
		return this.git<string>({ cwd: repoPath }, ...params, name, url);
	}

	remote__prune(repoPath: string, name: string) {
		return this.git<string>({ cwd: repoPath }, 'remote', 'prune', name);
	}

	remote__remove(repoPath: string, name: string) {
		return this.git<string>({ cwd: repoPath }, 'remote', 'remove', name);
	}

	remote__get_url(repoPath: string, remote: string): Promise<string> {
		return this.git<string>({ cwd: repoPath }, 'remote', 'get-url', remote);
	}

	reset(repoPath: string | undefined, fileName: string) {
		return this.git<string>({ cwd: repoPath }, 'reset', '-q', '--', fileName);
	}

	async rev_list(
		repoPath: string,
		ref: string,
		options?: { all?: boolean; maxParents?: number },
	): Promise<string[] | undefined> {
		const params = ['rev-list'];
		if (options?.all) {
			params.push('--all');
		}

		if (options?.maxParents != null) {
			params.push(`--max-parents=${options.maxParents}`);
		}

		const rawData = await this.git<string>(
			{ cwd: repoPath, errors: GitErrorHandling.Ignore },
			...params,
			ref,
			'--',
		);
		const data = rawData.trim().split('\n');
		if (data.length === 0) return undefined;

		return data;
	}

	async rev_list__count(repoPath: string, ref: string, all?: boolean): Promise<number | undefined> {
		const params = ['rev-list', '--count'];
		if (all) {
			params.push('--all');
		}

		let data = await this.git<string>({ cwd: repoPath, errors: GitErrorHandling.Ignore }, ...params, ref, '--');
		data = data.trim();
		if (data.length === 0) return undefined;

		const result = parseInt(data, 10);
		return isNaN(result) ? undefined : result;
	}

	async rev_list__left_right(
		repoPath: string,
		refs: string[],
	): Promise<{ ahead: number; behind: number } | undefined> {
		const data = await this.git<string>(
			{ cwd: repoPath, errors: GitErrorHandling.Ignore },
			'rev-list',
			'--left-right',
			'--count',
			...refs,
			'--',
		);
		if (data.length === 0) return undefined;

		const parts = data.split('\t');
		if (parts.length !== 2) return undefined;

		const [ahead, behind] = parts;
		const result = {
			ahead: parseInt(ahead, 10),
			behind: parseInt(behind, 10),
		};

		if (isNaN(result.ahead) || isNaN(result.behind)) return undefined;

		return result;
	}

	async rev_parse(repoPath: string, ref: string): Promise<string | undefined> {
		const data = await this.git<string>({ cwd: repoPath, errors: GitErrorHandling.Ignore }, 'rev-parse', ref);
		return data.length === 0 ? undefined : data.trim();
	}

	async rev_parse__currentBranch(
		repoPath: string,
		ordering: 'date' | 'author-date' | 'topo' | null,
	): Promise<[string, string | undefined] | undefined> {
		try {
			const data = await this.git<string>(
				{ cwd: repoPath, errors: GitErrorHandling.Throw },
				'rev-parse',
				'--abbrev-ref',
				'--symbolic-full-name',
				'@',
				'@{u}',
				'--',
			);
			return [data, undefined];
		} catch (ex) {
			const msg: string = ex?.toString() ?? '';
			if (GitErrors.badRevision.test(msg) || GitWarnings.noUpstream.test(msg)) {
				if (ex.stdout != null && ex.stdout.length !== 0) {
					return [ex.stdout, undefined];
				}

				try {
					const data = await this.symbolic_ref(repoPath, 'HEAD');
					if (data != null) return [data.trim(), undefined];
				} catch {}

				try {
					const data = await this.symbolic_ref(repoPath, 'refs/remotes/origin/HEAD');
					if (data != null) return [data.trim().substr('origin/'.length), undefined];
				} catch (ex) {
					if (/is not a symbolic ref/.test(ex.stderr)) {
						try {
							const data = await this.ls_remote__HEAD(repoPath, 'origin');
							if (data != null) {
								const match = /ref:\s(\S+)\s+HEAD/m.exec(data);
								if (match != null) {
									const [, branch] = match;
									return [branch.substr('refs/heads/'.length), undefined];
								}
							}
						} catch {}
					}
				}

				const defaultBranch = (await this.config__get('init.defaultBranch', repoPath)) ?? 'main';
				const branchConfig = await this.config__get_regex(`branch\\.${defaultBranch}\\.+`, repoPath, {
					local: true,
				});

				let remote;
				let remoteBranch;

				if (branchConfig) {
					let match = /^branch\..+\.remote\s(.+)$/m.exec(branchConfig);
					if (match != null) {
						remote = match[1];
					}

					match = /^branch\..+\.merge\srefs\/heads\/(.+)$/m.exec(branchConfig);
					if (match != null) {
						remoteBranch = match[1];
					}
				}
				return [`${defaultBranch}${remote && remoteBranch ? `\n${remote}/${remoteBranch}` : ''}`, undefined];
			}

			if (GitWarnings.headNotABranch.test(msg)) {
				const sha = await this.log__recent(repoPath, ordering);
				if (sha === undefined) return undefined;

				return [`(HEAD detached at ${shortenRevision(sha)})`, sha];
			}

			defaultExceptionHandler(ex, repoPath);
			return undefined;
		}
	}

	async rev_parse__git_dir(cwd: string): Promise<{ path: string; commonPath?: string } | undefined> {
		const data = await this.git<string>(
			{ cwd: cwd, errors: GitErrorHandling.Ignore },
			'rev-parse',
			'--git-dir',
			'--git-common-dir',
		);
		if (data.length === 0) return undefined;

		// Keep trailing spaces which are part of the directory name
		let [dotGitPath, commonDotGitPath] = data.split('\n').map(r => r.trimStart());

		// Make sure to normalize: https://github.com/git-for-windows/git/issues/2478

		if (!isAbsolute(dotGitPath)) {
			dotGitPath = joinPaths(cwd, dotGitPath);
		}
		dotGitPath = normalizePath(dotGitPath);

		if (commonDotGitPath) {
			if (!isAbsolute(commonDotGitPath)) {
				commonDotGitPath = joinPaths(cwd, commonDotGitPath);
			}
			commonDotGitPath = normalizePath(commonDotGitPath);

			return { path: dotGitPath, commonPath: commonDotGitPath !== dotGitPath ? commonDotGitPath : undefined };
		}

		return { path: dotGitPath };
	}

	async rev_parse__show_toplevel(cwd: string): Promise<[safe: true, repoPath: string] | [safe: false] | []> {
		let data;

		if (!workspace.isTrusted) {
			// Check if the folder is a bare clone: if it has a file named HEAD && `rev-parse --show-cdup` is empty
			try {
				accessSync(joinPaths(cwd, 'HEAD'));
				data = await this.git<string>(
					{ cwd: cwd, errors: GitErrorHandling.Throw, configs: ['-C', cwd] },
					'rev-parse',
					'--show-cdup',
				);
				if (data.trim() === '') {
					Logger.log(`Skipping (untrusted workspace); bare clone repository detected in '${cwd}'`);
					return emptyArray as [];
				}
			} catch {
				// If this throw, we should be good to open the repo (e.g. HEAD doesn't exist)
			}
		}

		try {
			data = await this.git<string>({ cwd: cwd, errors: GitErrorHandling.Throw }, 'rev-parse', '--show-toplevel');
			// Make sure to normalize: https://github.com/git-for-windows/git/issues/2478
			// Keep trailing spaces which are part of the directory name
			return data.length === 0
				? (emptyArray as [])
				: [true, normalizePath(data.trimStart().replace(/[\r|\n]+$/, ''))];
		} catch (ex) {
			if (ex instanceof WorkspaceUntrustedError) return emptyArray as [];

			const unsafeMatch =
				/^fatal: detected dubious ownership in repository at '([^']+)'[\s\S]*git config --global --add safe\.directory '?([^'\n]+)'?$/m.exec(
					ex.stderr,
				);
			if (unsafeMatch?.length === 3) {
				Logger.log(
					`Skipping; unsafe repository detected in '${unsafeMatch[1]}'; run 'git config --global --add safe.directory ${unsafeMatch[2]}' to allow it`,
				);
				return [false];
			}

			const inDotGit = /this operation must be run in a work tree/.test(ex.stderr);
			// Check if we are in a bare clone
			if (inDotGit && workspace.isTrusted) {
				data = await this.git<string>(
					{ cwd: cwd, errors: GitErrorHandling.Ignore },
					'rev-parse',
					'--is-bare-repository',
				);
				if (data.trim() === 'true') {
					// If we are in a bare clone, then the common dir is the git dir
					data = await this.git<string>(
						{ cwd: cwd, errors: GitErrorHandling.Ignore },
						'rev-parse',
						'--git-common-dir',
					);
					data = data.trim();
					if (data.length) {
						return [true, normalizePath((data === '.' ? cwd : data).trimStart().replace(/[\r|\n]+$/, ''))];
					}
				}
			}

			if (inDotGit || ex.code === 'ENOENT') {
				// If the `cwd` doesn't exist, walk backward to see if any parent folder exists
				let exists = inDotGit ? false : await fsExists(cwd);
				if (!exists) {
					do {
						const parent = dirname(cwd);
						if (parent === cwd || parent.length === 0) return emptyArray as [];

						cwd = parent;
						exists = await fsExists(cwd);
					} while (!exists);

					return this.rev_parse__show_toplevel(cwd);
				}
			}
			return emptyArray as [];
		}
	}

	async rev_parse__verify(repoPath: string, ref: string, fileName?: string): Promise<string | undefined> {
		const params = ['rev-parse', '--verify'];

		if (await this.isAtLeastVersion('2.30')) {
			params.push('--end-of-options');
		}

		const data = await this.git<string>(
			{ cwd: repoPath, errors: GitErrorHandling.Ignore },
			...params,
			fileName ? `${ref}:./${fileName}` : `${ref}^{commit}`,
		);
		return data.length === 0 ? undefined : data.trim();
	}

	async show<TOut extends string | Buffer>(
		repoPath: string | undefined,
		fileName: string,
		ref: string,
		options: {
			encoding?: 'binary' | 'ascii' | 'utf8' | 'utf16le' | 'ucs2' | 'base64' | 'latin1' | 'hex' | 'buffer';
		} = {},
	): Promise<TOut | undefined> {
		const [file, root] = splitPath(fileName, repoPath, true);

		if (isUncommittedStaged(ref)) {
			ref = ':';
		}
		if (isUncommitted(ref)) throw new Error(`ref=${ref} is uncommitted`);

		const opts: GitCommandOptions = {
			configs: gitLogDefaultConfigs,
			cwd: root,
			encoding: options.encoding ?? 'utf8',
			errors: GitErrorHandling.Throw,
		};
		const args = ref.endsWith(':') ? `${ref}./${file}` : `${ref}:./${file}`;

		try {
			const data = await this.git<TOut>(opts, 'show', '--textconv', args, '--');
			return data;
		} catch (ex) {
			const msg: string = ex?.toString() ?? '';
			if (ref === ':' && GitErrors.badRevision.test(msg)) {
				return this.show<TOut>(repoPath, fileName, 'HEAD:', options);
			}

			if (
				GitErrors.badRevision.test(msg) ||
				GitWarnings.notFound.test(msg) ||
				GitWarnings.foundButNotInRevision.test(msg)
			) {
				return undefined;
			}

			return defaultExceptionHandler(ex, opts.cwd) as TOut;
		}
	}

	show2(
		repoPath: string,
		options?: { cancellation?: CancellationToken; configs?: readonly string[] },
		...args: string[]
	) {
		return this.git<string>(
			{
				cwd: repoPath,
				cancellation: options?.cancellation,
				configs: options?.configs ?? gitLogDefaultConfigs,
			},
			'show',
			...args,
			...(!args.includes('--') ? ['--'] : emptyArray),
		);
	}

	show__diff(
		repoPath: string,
		fileName: string,
		ref: string,
		originalFileName?: string,
		{ similarityThreshold }: { similarityThreshold?: number | null } = {},
	) {
		const params = [
			'show',
			`-M${similarityThreshold == null ? '' : `${similarityThreshold}%`}`,
			'--format=',
			'--minimal',
			'-U0',
			ref,
			'--',
			fileName,
		];
		if (originalFileName != null && originalFileName.length !== 0) {
			params.push(originalFileName);
		}

		return this.git<string>({ cwd: repoPath }, ...params);
	}

	show__name_status(repoPath: string, fileName: string, ref: string) {
		return this.git<string>({ cwd: repoPath }, 'show', '--name-status', '--format=', '-z', ref, '--', fileName);
	}

	show_ref__tags(repoPath: string) {
		return this.git<string>({ cwd: repoPath, errors: GitErrorHandling.Ignore }, 'show-ref', '--tags');
	}

	stash__apply(repoPath: string, stashName: string, deleteAfter: boolean): Promise<string | undefined> {
		if (!stashName) return Promise.resolve(undefined);
		return this.git<string>({ cwd: repoPath }, 'stash', deleteAfter ? 'pop' : 'apply', stashName);
	}

	async stash__rename(repoPath: string, stashName: string, ref: string, message: string, stashOnRef?: string) {
		await this.stash__delete(repoPath, stashName, ref);
		return this.git<string>(
			{ cwd: repoPath },
			'stash',
			'store',
			'-m',
			stashOnRef ? `On ${stashOnRef}: ${message}` : message,
			ref,
		);
	}

	async stash__delete(repoPath: string, stashName: string, ref?: string) {
		if (!stashName) return undefined;

		if (ref) {
			const stashRef = await this.git<string>(
				{ cwd: repoPath, errors: GitErrorHandling.Ignore },
				'show',
				'--format=%H',
				'--no-patch',
				stashName,
			);
			if (stashRef?.trim() !== ref) {
				throw new Error('Unable to delete stash; mismatch with stash number');
			}
		}

		return this.git<string>({ cwd: repoPath }, 'stash', 'drop', stashName);
	}

	stash__list(
		repoPath: string,
		{ args, similarityThreshold }: { args?: string[]; similarityThreshold?: number | null },
	) {
		if (args == null) {
			args = ['--name-status'];
		}

		return this.git<string>(
			{ cwd: repoPath },
			'stash',
			'list',
			...args,
			`-M${similarityThreshold == null ? '' : `${similarityThreshold}%`}`,
		);
	}

	async stash__push(
		repoPath: string,
		message?: string,
		{
			includeUntracked,
			keepIndex,
			onlyStaged,
			pathspecs,
			stdin,
		}: {
			includeUntracked?: boolean;
			keepIndex?: boolean;
			onlyStaged?: boolean;
			pathspecs?: string[];
			stdin?: boolean;
		} = {},
	): Promise<void> {
		const params = ['stash', 'push'];

		if (includeUntracked || (pathspecs != null && pathspecs.length !== 0)) {
			params.push('-u');
		}

		if (keepIndex) {
			params.push('-k');
		}

		if (onlyStaged) {
			if (await this.isAtLeastVersion('2.35')) {
				params.push('--staged');
			} else {
				throw new Error('Git version 2.35 or higher is required for --staged');
			}
		}

		if (message) {
			params.push('-m', message);
		}

		if (stdin && pathspecs != null && pathspecs.length !== 0) {
			void (await this.git<string>(
				{ cwd: repoPath, stdin: pathspecs.join('\0') },
				...params,
				'--pathspec-from-file=-',
				'--pathspec-file-nul',
			));

			return;
		}

		params.push('--');
		if (pathspecs != null && pathspecs.length !== 0) {
			params.push(...pathspecs);
		}

		try {
			void (await this.git<string>({ cwd: repoPath }, ...params));
		} catch (ex) {
			if (
				ex instanceof RunError &&
				ex.stdout.includes('Saved working directory and index state') &&
				ex.stderr.includes('Cannot remove worktree changes')
			) {
				throw new StashPushError(StashPushErrorReason.ConflictingStagedAndUnstagedLines);
			}
			throw ex;
		}
	}

	async status(
		repoPath: string,
		porcelainVersion: number = 1,
		{ similarityThreshold }: { similarityThreshold?: number | null } = {},
	): Promise<string> {
		const params = [
			'status',
			porcelainVersion >= 2 ? `--porcelain=v${porcelainVersion}` : '--porcelain',
			'--branch',
			'-u',
		];
		if (await this.isAtLeastVersion('2.18')) {
			params.push(`--find-renames${similarityThreshold == null ? '' : `=${similarityThreshold}%`}`);
		}

		return this.git<string>(
			{ cwd: repoPath, configs: gitStatusDefaultConfigs, env: { GIT_OPTIONAL_LOCKS: '0' } },
			...params,
			'--',
		);
	}

	async status__file(
		repoPath: string,
		fileName: string,
		porcelainVersion: number = 1,
		{ similarityThreshold }: { similarityThreshold?: number | null } = {},
	): Promise<string> {
		const [file, root] = splitPath(fileName, repoPath, true);

		const params = ['status', porcelainVersion >= 2 ? `--porcelain=v${porcelainVersion}` : '--porcelain'];
		if (await this.isAtLeastVersion('2.18')) {
			params.push(`--find-renames${similarityThreshold == null ? '' : `=${similarityThreshold}%`}`);
		}

		return this.git<string>(
			{ cwd: root, configs: gitStatusDefaultConfigs, env: { GIT_OPTIONAL_LOCKS: '0' } },
			...params,
			'--',
			file,
		);
	}

	symbolic_ref(repoPath: string, ref: string) {
		return this.git<string>({ cwd: repoPath }, 'symbolic-ref', '--short', ref);
	}

	tag(repoPath: string) {
		return this.git<string>({ cwd: repoPath }, 'tag', '-l', `--format=${GitTagParser.defaultFormat}`);
	}

	worktree__add(
		repoPath: string,
		path: string,
		{
			commitish,
			createBranch,
			detach,
			force,
		}: { commitish?: string; createBranch?: string; detach?: boolean; force?: boolean } = {},
	) {
		const params = ['worktree', 'add'];
		if (force) {
			params.push('--force');
		}
		if (createBranch) {
			params.push('-b', createBranch);
		}
		if (detach) {
			params.push('--detach');
		}
		params.push(path);
		if (commitish) {
			params.push(commitish);
		}
		return this.git<string>({ cwd: repoPath }, ...params);
	}

	worktree__list(repoPath: string) {
		return this.git<string>({ cwd: repoPath }, 'worktree', 'list', '--porcelain');
	}

	worktree__remove(repoPath: string, worktree: string, { force }: { force?: boolean } = {}) {
		const params = ['worktree', 'remove'];
		if (force) {
			params.push('--force');
		}
		params.push(worktree);

		return this.git<string>({ cwd: repoPath, errors: GitErrorHandling.Throw }, ...params);
	}

	async readDotGitFile(
		repoPath: string,
		paths: string[],
		options?: { numeric?: false; throw?: boolean; trim?: boolean },
	): Promise<string | undefined>;
	async readDotGitFile(
		repoPath: string,
		path: string[],
		options?: { numeric: true; throw?: boolean; trim?: boolean },
	): Promise<number | undefined>;
	async readDotGitFile(
		repoPath: string,
		pathParts: string[],
		options?: { numeric?: boolean; throw?: boolean; trim?: boolean },
	): Promise<string | number | undefined> {
		try {
			const bytes = await workspace.fs.readFile(Uri.file(joinPaths(repoPath, '.git', ...pathParts)));
			let contents = textDecoder.decode(bytes);
			contents = options?.trim ?? true ? contents.trim() : contents;

			if (options?.numeric) {
				const number = Number.parseInt(contents, 10);
				return isNaN(number) ? undefined : number;
			}

			return contents;
		} catch (ex) {
			if (options?.throw) throw ex;

			return undefined;
		}
	}
	@log()
	async runGitCommandViaTerminal(cwd: string, command: string, args: string[], options?: { execute?: boolean }) {
		const scope = getLogScope();

		const location = await this.getLocation();
		const git = normalizePath(location.path ?? 'git');

		const coreEditorConfig = configuration.get('terminal.overrideGitEditor')
			? `-c "core.editor=${getEditorCommand()}" `
			: '';

		const parsedArgs = args.map(arg => (arg.startsWith('#') || /['();$|>&<]/.test(arg) ? `"${arg}"` : arg));

		let text;
		if (git.includes(' ')) {
			const shell = env.shell;
			Logger.debug(scope, `\u2022 git path '${git}' contains spaces, detected shell: '${shell}'`);

			text = `${
				(isWindows ? /(pwsh|powershell)\.exe/i : /pwsh/i).test(shell) ? '&' : ''
			} "${git}" -C "${cwd}" ${coreEditorConfig}${command} ${parsedArgs.join(' ')}`;
		} else {
			text = `${git} -C "${cwd}" ${coreEditorConfig}${command} ${parsedArgs.join(' ')}`;
		}

		Logger.log(scope, `\u2022 '${text}'`);
		this.logGitCommand(`[TERM] ${text}`, 0);

		const terminal = ensureGitTerminal();
		terminal.show(false);
		// Removing this as this doesn't seem to work on bash
		// // Sends ansi codes to remove any text on the current input line
		// terminal.sendText('\x1b[2K\x1b', false);
		terminal.sendText(text, options?.execute ?? false);
	}

	private _gitOutput: OutputChannel | undefined;

	private logGitCommand(command: string, duration: number, ex?: Error): void {
		if (!Logger.enabled(LogLevel.Debug) && !Logger.isDebugging) return;

		const slow = duration > slowCallWarningThreshold;

		if (Logger.isDebugging) {
			if (ex != null) {
				console.error(Logger.timestamp, '[GitLens (Git)]', command ?? emptyStr, ex);
			} else if (slow) {
				console.warn(Logger.timestamp, '[GitLens (Git)]', command ?? emptyStr);
			} else {
				console.log(Logger.timestamp, '[GitLens (Git)]', command ?? emptyStr);
			}
		}

		if (this._gitOutput == null) {
			this._gitOutput = window.createOutputChannel('GitLens (Git)');
		}
		this._gitOutput.appendLine(
			`${Logger.timestamp} [${slow ? '*' : ' '}${duration.toString().padStart(6)}ms] ${command}${
				ex != null ? `\n\n${ex.toString()}` : emptyStr
			}`,
		);
	}
}

export function getShaInLogRegex(sha: string) {
	return new RegExp(`(?:^\x00*|\x00\x00)${sha}\x00`);
}<|MERGE_RESOLUTION|>--- conflicted
+++ resolved
@@ -534,15 +534,11 @@
 		}
 	}
 
-<<<<<<< HEAD
-	checkout(repoPath: string, ref: string, { createBranch, path }: { createBranch?: string; path?: string } = {}) {
-=======
 	checkout(
 		repoPath: string,
 		ref: string,
-		{ createBranch, track, fileName }: { createBranch?: string; track?: boolean; fileName?: string } = {},
+		{ createBranch, fileName }: { createBranch?: string; fileName?: string } = {},
 	) {
->>>>>>> 268e40d0
 		const params = ['checkout'];
 		if (createBranch) {
 			params.push('-b', createBranch);
@@ -1155,7 +1151,7 @@
 		}
 
 		params.push(renames ? '--follow' : '-m');
-		if (firstParent) {
+		if (/*renames ||*/ firstParent) {
 			params.push('--first-parent');
 			// In Git >= 2.29.0 `--first-parent` implies `-m`, so lets include it for consistency
 			if (renames) {
