@use '../../shared/styles/theme';
@import '../../shared/base';
@import '../../shared/codicons';
@import '../../shared/glicons';
@import '../../../../../node_modules/@gitkraken/gitkraken-components/dist/styles.css';

@mixin focusStyles() {
	outline: 1px solid var(--vscode-focusBorder);
	outline-offset: -1px;
}

.vscode-high-contrast,
.vscode-dark {
	--popover-bg: var(--color-background--lighten-15);
	--titlebar-bg: var(--color-background--lighten-075);
}

.vscode-high-contrast-light,
.vscode-light {
	--popover-bg: var(--color-background--darken-15);
	--titlebar-bg: var(--color-background--darken-075);
}

:root {
	--titlebar-fg: var(--color-foreground--65);
	--color-graph-contrast-border: var(--vscode-list-focusOutline);
	--color-graph-selected-row: var(--vscode-list-activeSelectionBackground);
	--color-graph-hover-row: var(--vscode-list-hoverBackground);
	--color-graph-text-selected-row: var(--vscode-list-activeSelectionForeground);
	--color-graph-text-dimmed-selected: var(--vscode-list-activeSelectionForeground);
	--color-graph-text-dimmed: var(--vscode-list-activeSelectionForeground);
	--color-graph-actionbar-selectedBackground: var(--vscode-toolbar-hoverBackground);

	--color-graph-text-hovered: var(--vscode-list-hoverForeground);
	--color-graph-text-selected: var(--vscode-editor-foreground, var(--vscode-foreground));
	--color-graph-text-normal: var(--color-graph-text-selected);
	--color-graph-text-secondary: var(--color-graph-text-selected);
	--color-graph-text-disabled: var(--color-graph-text-selected);

	--color-graph-stats-added: var(--vscode-gitlens-graphChangesColumnAddedColor);
	--color-graph-stats-deleted: var(--vscode-gitlens-graphChangesColumnDeletedColor);
	--color-graph-stats-files: var(--vscode-gitDecoration-modifiedResourceForeground);

	--color-graph-minimap-line0: var(--vscode-progressBar-background);
	--color-graph-minimap-focusLine: var(--vscode-foreground);
	--color-graph-minimap-visibleAreaBackground: var(--vscode-scrollbarSlider-background);

	--color-graph-minimap-marker-head: var(--vscode-gitlens-graphMinimapMarkerHeadColor);
	--color-graph-scroll-marker-head: var(--vscode-gitlens-graphScrollMarkerHeadColor);
	--color-graph-minimap-marker-upstream: var(--vscode-gitlens-graphMinimapMarkerUpstreamColor);
	--color-graph-scroll-marker-upstream: var(--vscode-gitlens-graphScrollMarkerUpstreamColor);
	--color-graph-minimap-marker-highlights: var(--vscode-gitlens-graphMinimapMarkerHighlightsColor);
	--color-graph-scroll-marker-highlights: var(--vscode-gitlens-graphScrollMarkerHighlightsColor);
	--color-graph-minimap-marker-local-branches: var(--vscode-gitlens-graphMinimapMarkerLocalBranchesColor);
	--color-graph-scroll-marker-local-branches: var(--vscode-gitlens-graphScrollMarkerLocalBranchesColor);
	--color-graph-minimap-marker-remote-branches: var(--vscode-gitlens-graphMinimapMarkerRemoteBranchesColor);
	--color-graph-scroll-marker-remote-branches: var(--vscode-gitlens-graphScrollMarkerRemoteBranchesColor);
	--color-graph-minimap-marker-stashes: var(--vscode-gitlens-graphMinimapMarkerStashesColor);
	--color-graph-scroll-marker-stashes: var(--vscode-gitlens-graphScrollMarkerStashesColor);
	--color-graph-minimap-marker-tags: var(--vscode-gitlens-graphMinimapMarkerTagsColor);
	--color-graph-scroll-marker-tags: var(--vscode-gitlens-graphScrollMarkerTagsColor);

	--color-graph-minimap-tip-headBackground: var(--color-graph-scroll-marker-head);
	--color-graph-minimap-tip-headBorder: var(--color-graph-scroll-marker-head);
	--color-graph-minimap-tip-headForeground: var(--vscode-editor-foreground, var(--vscode-foreground));

	--color-graph-minimap-tip-branchBackground: var(--color-graph-scroll-marker-local-branches);
	--color-graph-minimap-tip-branchBorder: var(--color-graph-scroll-marker-local-branches);
	--color-graph-minimap-tip-branchForeground: var(--vscode-editor-foreground, var(--vscode-foreground));

	--color-graph-minimap-tip-remoteBackground: var(--color-graph-scroll-marker-remote-branches);
	--color-graph-minimap-tip-remoteBorder: var(--color-graph-scroll-marker-remote-branches);
	--color-graph-minimap-tip-remoteForeground: var(--vscode-editor-foreground, var(--vscode-foreground));

	--color-graph-scroll-marker-selection: var(--vscode-editorCursor-foreground);
	--color-graph-minimap-marker-selection: var(--color-graph-scroll-marker-selection);

	--color-graph-minimap-tip-stashBackground: var(--color-graph-scroll-marker-stashes);
	--color-graph-minimap-tip-stashBorder: var(--color-graph-scroll-marker-stashes);
	--color-graph-minimap-tip-stashForeground: var(--vscode-editor-foreground, var(--vscode-foreground));

	--color-graph-minimap-tip-tagBackground: var(--color-graph-scroll-marker-tags);
	--color-graph-minimap-tip-tagBorder: var(--color-graph-scroll-marker-tags);
	--color-graph-minimap-tip-tagForeground: var(--vscode-editor-foreground, var(--vscode-foreground));

	--color-graph-minimap-tip-upstreamBackground: var(--color-graph-scroll-marker-upstream);
	--color-graph-minimap-tip-upstreamBorder: var(--color-graph-scroll-marker-upstream);
	--color-graph-minimap-tip-upstreamForeground: var(--vscode-editor-foreground, var(--vscode-foreground));

	--graph-stats-bar-height: 40%;
	--graph-stats-bar-border-radius: 3px;

	--branch-status-ahead-foreground: var(--vscode-gitlens-decorations\.branchAheadForegroundColor);
	--branch-status-behind-foreground: var(--vscode-gitlens-decorations\.branchBehindForegroundColor);
	--branch-status-both-foreground: var(--vscode-gitlens-decorations\.branchDivergedForegroundColor);

	--graph-column-scrollbar-thickness: 14px;
}

body {
	.vertical_scrollbar,
	.horizontal_scrollbar {
		border-color: transparent;
		transition: border-color 1s linear;
	}

	&:hover,
	&:focus-within {
		.vertical_scrollbar,
		.horizontal_scrollbar {
			transition: border-color 0.1s linear;
			border-color: var(--vscode-scrollbarSlider-background);
		}
	}
}

::-webkit-scrollbar {
	width: var(--graph-column-scrollbar-thickness);
	height: var(--graph-column-scrollbar-thickness);
}

::-webkit-scrollbar-corner {
	background-color: transparent !important;
}

::-webkit-scrollbar-thumb {
	background-color: transparent;
	border-color: inherit;
	border-right-style: inset;
	border-right-width: calc(100vw + 100vh);
	border-radius: unset !important;

	&:hover {
		border-color: var(--vscode-scrollbarSlider-hoverBackground);
	}

	&:active {
		border-color: var(--vscode-scrollbarSlider-activeBackground);
	}
}

a {
	text-decoration: none;
	&:hover {
		text-decoration: underline;
	}
}

a,
button:not([disabled]),
[tabindex]:not([tabindex='-1']) {
	&:focus {
		@include focusStyles();
	}
}

.pill {
	display: inline-block;
	padding: 0.2rem 0.5rem;
	border-radius: 0.5rem;
	font-size: 1rem;
	font-weight: 500;
	line-height: 1;
	text-transform: uppercase;
	color: var(--vscode-foreground);
	background-color: var(--vscode-editorWidget-background);

	.codicon[class*='codicon-'] {
		font-size: inherit !important;
		line-height: inherit !important;
	}
}

.badge {
	font-size: 1rem;
	font-weight: 700;
	text-transform: uppercase;
	color: var(--color-foreground);

	&.is-help {
		cursor: help;
	}

	small {
		font-size: inherit;
		opacity: 0.6;
		font-weight: 400;
	}

	&-container {
		position: relative;
	}

	&-popover {
		width: max-content;
		right: 0;
		top: 100%;
		white-space: normal;
	}

	&:not(:hover) + &-popover {
		display: none;
	}
}

.popover {
	position: relative;

	&__content {
		width: max-content;
		right: 0;
		top: 100%;
		white-space: normal;
	}

	&__trigger:not(:hover) + &__content {
		display: none;
	}
}

.action-button {
	position: relative;
	appearance: none;
	font-family: inherit;
	font-size: 1.2rem;
	line-height: 2.2rem;
	// background-color: var(--color-graph-actionbar-background);
	background-color: transparent;
	border: none;
	color: inherit;
	color: var(--color-foreground);
	padding: 0 0.75rem;
	cursor: pointer;
	border-radius: 3px;
	height: auto;

	display: grid;
	grid-auto-flow: column;
	grid-gap: 0.5rem;
	gap: 0.5rem;
	max-width: fit-content;

	&[disabled] {
		pointer-events: none;
		cursor: default;
		opacity: 1;
	}

	&:hover {
		background-color: var(--color-graph-actionbar-selectedBackground);
		color: var(--color-foreground);
		text-decoration: none;
	}

	&[aria-checked] {
		border: 1px solid transparent;
	}

	&[aria-checked='true'] {
		background-color: var(--vscode-inputOption-activeBackground);
		color: var(--vscode-inputOption-activeForeground);
		border-color: var(--vscode-inputOption-activeBorder);
	}

	.codicon[class*='codicon-'],
	.glicon[class*='glicon-'] {
		line-height: 2.2rem;
		vertical-align: bottom;
	}

	.codicon[class*='codicon-graph-line'] {
		transform: translateY(1px);
	}

	&__pill {
		.is-ahead & {
			background-color: var(--branch-status-ahead-pill-background);
		}
		.is-behind & {
			background-color: var(--branch-status-behind-pill-background);
		}
		.is-ahead.is-behind & {
			background-color: var(--branch-status-both-pill-background);
		}
	}

	&__more,
	&__more.codicon[class*='codicon-'] {
		font-size: 1rem;
		margin-right: -0.25rem;
	}

	&__more.codicon[class*='codicon-']::before {
		margin-left: -0.25rem;
	}

	&__indicator {
		position: absolute;
		bottom: 0.2rem;
		right: 1.5rem;
		display: block;
		width: 0.8rem;
		height: 0.8rem;
		border-radius: 100%;
		background-color: var(--vscode-progressBar-background);
	}

	&__small {
		font-size: smaller;
		opacity: 0.6;
		text-overflow: ellipsis;
		overflow: hidden;
	}

	&.is-ahead {
		background-color: var(--branch-status-ahead-background);

		&:hover {
			background-color: var(--branch-status-ahead-hover-background);
		}
	}
	&.is-behind {
		background-color: var(--branch-status-behind-background);

		&:hover {
			background-color: var(--branch-status-behind-hover-background);
		}
	}
	&.is-ahead.is-behind {
		background-color: var(--branch-status-both-background);

		&:hover {
			background-color: var(--branch-status-both-hover-background);
		}
	}
}

.action-button--narrow {
	padding: 0;
	width: 2.4rem;
	height: 2.4rem;
	text-align: center;

	.codicon[class*='codicon-graph-line'] {
		transform: translateX(2px);
	}
}

.action-divider {
	display: inline-block;
	width: 0.1rem;
	height: 2.2rem;
	vertical-align: middle;
	background-color: var(--titlebar-fg);
	opacity: 0.4;
	margin: {
		// left: 0.2rem;
		right: 0.2rem;
	}
}

.button-group {
	display: flex;
	flex-direction: row;
	align-items: stretch;

	&:hover,
	&:focus-within {
		background-color: var(--color-graph-actionbar-selectedBackground);
		border-radius: 3px;
	}

	> *:not(:first-child),
	> *:not(:first-child) .action-button {
		display: flex;
		border-top-left-radius: 0;
		border-bottom-left-radius: 0;
	}

	> *:not(:first-child) .action-button {
		padding-left: 0.5rem;
		padding-right: 0.5rem;
	}

	> *:not(:last-child),
	> *:not(:last-child) .action-button {
		padding-right: 0.5rem;
	}

<<<<<<< HEAD
	&:hover > *:not(:last-child),
	&:active > *:not(:last-child),
	&:focus-within > *:not(:last-child),
	&:hover > *:not(:last-child) .action-button,
	&:active > *:not(:last-child) .action-button,
	&:focus-within > *:not(:last-child) .action-button {
		border-top-right-radius: 0;
		border-bottom-right-radius: 0;
	}
=======
	&__item {
		display: flex;
		align-items: center;
		appearance: none;
		font-family: inherit;
		background-color: transparent;
		border: none;
		color: inherit;
		padding: 0 0.75rem;
		font-size: 1.3rem;
		height: var(--column-combo-items-height);
		line-height: var(--column-combo-items-height);
		cursor: pointer;
		background-color: var(--actionbar-background-color);
		text-align: left;
>>>>>>> c6f2f639

	// > *:not(:first-child) {
	// 	border-left: 0.1rem solid var(--titlebar-fg);
	// }
}

.repo-access {
	font-size: 1.1em;
	margin-right: 0.2rem;

<<<<<<< HEAD
	&:not(.is-pro) {
		filter: grayscale(1) brightness(0.7);
=======
		&-check {
			display: inline-flex;
			width: 16px;
			height: 16px;
			margin-right: 0.25rem;
			margin-bottom: 0.5rem;
		}
>>>>>>> c6f2f639
	}
}

.columns-settings {
	--column-button-height: 19px;

	position: absolute;
	top: 2px;
	right: 0 !important;
	z-index: 2;

	appearance: none;
	font-family: inherit;
	background-color: transparent;
	border: none;
	color: var(--color-graph-text-disabled, hsla(0, 0%, 100%, 0.4));
	margin: 0;
	padding: 0 2px;
	height: var(--column-button-height);
	cursor: pointer;
	background-color: var(--color-graph-actionbar-background);
	text-align: left;
	border-radius: 3px;

	&:hover {
		background-color: var(--vscode-toolbar-hoverBackground);
		color: var(--color-foreground);
	}

	&:focus {
		@include focusStyles;
	}

	&[disabled] {
		pointer-events: none;
		opacity: 0.5;
	}

	.codicon[class*='codicon-'] {
		font-size: 1.1rem;
		position: relative;
	}
}

.gk-graph.bs-tooltip {
	z-index: 1040;
}

.alert {
	--alert-foreground: var(--color-alert-foreground);
	--alert-background: var(--color-alert-infoBackground);
	--alert-border-color: var(--color-alert-infoBorder);
	--alert-hover-background: var(--color-alert-infoHoverBackground);
	display: flex;
	flex-direction: row;
	justify-content: flex-start;
	align-items: flex-start;
	gap: 1rem;
	padding: 1rem;
	border-radius: 0.25rem;
	border: 1px solid var(--alert-border-color);
	background-color: var(--alert-background);
	color: var(--alert-foreground);
	font-size: 1.2rem;
	// remove max-width and margin when converting to a web component or make it a variant/property
	max-width: 100rem;
	margin: {
		left: auto;
		right: auto;
	}

	&__icon {
		&,
		&[class*='codicon-'] {
			font-size: 2rem;
		}
	}

	&__content {
		flex: 1;
		padding-top: 0.1rem;

		> *:not(:first-child) {
			margin-top: 0.75rem;
		}

		> * {
			margin-bottom: 0;
		}

		& a:not([class]) {
			color: currentColor;
			font-weight: 600;
			text-decoration: underline;
		}
	}

	&__title {
		font-size: 1.3rem;
		font-weight: 600;
		text-transform: uppercase;
		margin-top: 0;
	}

	&__accent {
		font-size: 1.1rem;

		&-icon {
			margin-right: 0.2rem;
			line-height: 1.4rem;
			vertical-align: bottom;
		}
	}
	&__accent + &__accent {
		margin-top: 0.2rem;
	}

	&__actions {
		display: flex;
		flex-direction: row;
		justify-content: flex-start;
		gap: 0.75rem;
		font-size: 1.1rem;
	}

	&__dismiss {
		border: 1px solid transparent;
		background-color: transparent;
		color: inherit;
		appearance: none;
		width: 2rem;
		height: 2rem;
		padding: 0;
	}

	&--warning {
		--alert-background: var(--color-alert-warningBackground);
		--alert-border-color: var(--color-alert-warningBorder);
		--alert-hover-background: var(--color-alert-warningHoverBackground);
	}

	&--error {
		--alert-background: var(--color-alert-errorBackground);
		--alert-border-color: var(--color-alert-errorBorder);
		--alert-hover-background: var(--color-alert-errorHoverBackground);
	}

	&--neutral {
		--alert-background: var(--color-alert-neutralBackground);
		--alert-border-color: var(--color-alert-neutralBorder);
		--alert-hover-background: var(--color-alert-neutralHoverBackground);
	}
}

.alert-action {
	display: inline-block;
	padding: 0.4rem 0.8rem;
	font-family: inherit;
	font-size: inherit;
	line-height: 1.4;
	text-align: center;
	text-decoration: none;
	user-select: none;
	background: transparent;
	color: var(--alert-foreground);
	cursor: pointer;
	border: 1px solid var(--alert-border-color);
	border-radius: 0.2rem;

	&:hover {
		text-decoration: none;
		color: var(--alert-foreground);
		background-color: var(--alert-hover-background);
	}
}

// TODO: move this to host-side
.graph-icon {
	font: normal normal normal 14px/1 codicon;
	display: inline-block;
	text-decoration: none;
	text-rendering: auto;
	text-align: center;
	-webkit-font-smoothing: antialiased;
	-moz-osx-font-smoothing: grayscale;
	user-select: none;
	-webkit-user-select: none;
	-ms-user-select: none;

	vertical-align: middle;
	line-height: 2rem;
	letter-spacing: normal;

	&.mini-icon {
		font-size: 1rem;
		line-height: 1.6rem;
	}
}

.icon {
	&--head {
		&::before {
			// codicon-vm
			font-family: codicon;
			content: '\ea7a';
		}
	}
	&--remote {
		&::before {
			// codicon-cloud
			font-family: codicon;
			content: '\ebaa';
		}
	}
	&--tag {
		&::before {
			// codicon-tag
			font-family: codicon;
			content: '\ea66';
		}
	}
	&--stash {
		&::before {
			// codicon-inbox
			font-family: codicon;
			content: '\eb09';
		}
	}
	&--check {
		&::before {
			// codicon-check
			font-family: codicon;
			content: '\eab2';
		}
	}
	&--warning {
		:before {
			// codicon-vm
			font-family: codicon;
			content: '\ea6c';
		}
		color: #de9b43;
	}
	&--added {
		&::before {
			// codicon-add
			font-family: codicon;
			content: '\ea60';
		}
	}
	&--modified {
		&::before {
			// codicon-edit
			font-family: codicon;
			content: '\ea73';
		}
	}
	&--deleted {
		&::before {
			// codicon-dash
			font-family: codicon;
			content: '\eacc';
		}
	}
	&--renamed {
		&::before {
			// codicon-file
			font-family: codicon;
			content: '\eb60';
		}
	}
	&--resolved {
		&::before {
			// codicon-pass-filled
			font-family: codicon;
			content: '\ebb3';
		}
	}
	&--hide {
		&::before {
			// codicon-eye-closed
			font-family: codicon;
			content: '\eae7';
		}
	}
	&--show {
		&::before {
			// codicon-eye
			font-family: codicon;
			content: '\ea70';
		}
	}
	&--pull-request {
		&::before {
			// codicon-git-pull-request
			font-family: codicon;
			content: '\ea64';
		}
	}
	&--upstream-ahead {
		&::before {
			// codicon-arrow-up
			font-family: codicon;
			content: '\eaa1';
		}
	}
	&--upstream-behind {
		&::before {
			// codicon-arrow-down
			font-family: codicon;
			content: '\ea9a';
		}
	}
	&--settings {
		&::before {
			// codicon-settings-gear
			font-family: codicon;
			content: '\eb51';
		}
	}
	&--branch {
		&::before {
			// codicon-git-branch
			font-family: codicon;
			content: '\ea68';
			top: 0px;
			margin: 0 0 0 0;
		}
	}

	&--graph {
		&::before {
			// glicon-graph
			font-family: glicons;
			content: '\f102';
		}
	}

	&--commit {
		&::before {
			// codicon-git-commit
			font-family: codicon;
			content: '\eafc';
			top: 0px;
			margin: 0 0 0 0;
		}
	}

	&--author {
		&::before {
			// codicon-account
			font-family: codicon;
			content: '\eb99';
		}
	}

	&--datetime {
		&::before {
			// glicon-clock
			font-family: glicons;
			content: '\f11d';
		}
	}

	&--message {
		&::before {
			// codicon-comment
			font-family: codicon;
			content: '\ea6b';
		}
	}

	&--changes {
		&::before {
			// codicon-request-changes
			font-family: codicon;
			content: '\eb43';
		}
	}

	&--files {
		&::before {
			// codicon-file
			font-family: codicon;
			content: '\eb60';
		}
	}
}

.titlebar {
	background: var(--titlebar-bg);
	color: var(--titlebar-fg);
	padding: {
		left: 0.8rem;
		right: 0.8rem;
		top: 0.6rem;
		bottom: 0.6rem;
	}
	font-size: 1.3rem;
	flex-wrap: wrap;

	&,
	&__row,
	&__group {
		display: flex;
		flex-direction: row;
		align-items: center;
		gap: 0.5rem;

		> * {
			margin: 0;
		}
	}

	&,
	&__row {
		justify-content: space-between;
	}

	&__row {
		flex: 0 0 100%;

		&--wrap {
			display: grid;
			grid-auto-flow: column;
			white-space: nowrap;
			justify-content: start;
			grid-template-columns: repeat(5, min-content) minmax(min-content, 1fr);

			&.no-remote-provider {
				grid-template-columns: repeat(4, min-content) minmax(min-content, 1fr);
			}

			&.disallowed {
				grid-template-columns: repeat(1, min-content) minmax(min-content, 1fr);
			}
		}
	}

	&__group {
		flex: auto 1 1;
	}

	&__debugging {
		> * {
			display: inline-block;
		}
	}
}

.graph-app {
	--fs-1: 1.1rem;
	--fs-2: 1.3rem;

	padding: 0;

	&__container {
		display: flex;
		flex-direction: column;
		height: calc(100vh - 2px); // shoot me -- the 2px is to stop the vertical scrollbar from showing up
		gap: 0;
		padding: 0.2rem 0.2rem 0;
	}

	&__banners {
		flex: none;
		padding: 0.5rem;
		z-index: 2000;

		&:empty {
			display: none;
		}

		> *:not(:first-child) {
			margin-top: 0.5rem;
		}
	}

	&__gate {
		top: 34px; /* height of the header bar */
	}

	&__header {
		flex: none;
		z-index: 101;
		position: relative;
		margin: -1px -1px 0 -1px;
	}

	&__footer {
		flex: none;
	}

	&__main {
		flex: 1 1 auto;
		overflow: hidden;
		position: relative;
	}

	&__main.is-gated {
		position: relative;
		pointer-events: none;
	}
}

.graph-header {
	padding-top: 1px;

	& .resizable-handle.horizontal {
		--sash-size: 4px;
		--sash-hover-size: 4px;

		border-right: none !important;
		width: var(--sash-size) !important;
		height: 100vh !important;
		z-index: 1000;

		&:before {
			content: '';
			pointer-events: none;
			position: absolute;
			width: 100%;
			height: 100vh;
			transition: background-color 0.1s ease-out;
			background: transparent;

			width: var(--sash-hover-size);
			left: calc(50% - var(--sash-hover-size) / 2);
		}

		&:hover,
		&:active {
			&:before {
				transition-delay: 0.2s;
				background-color: var(--vscode-sash-hoverBorder);
			}
		}

		&:active:after {
			content: '';
			position: absolute;
			top: 0;
			left: -100vw;
			width: 200vw;
			height: 100vh;
			z-index: 1000;
		}
	}

	.button {
		background-color: var(--color-graph-actionbar-background);
		color: var(--color-graph-text-disabled, hsla(0deg, 0%, 100%, 0.4));
		border-radius: 3px;

		&:hover {
			background-color: var(--vscode-toolbar-hoverBackground);
			color: var(--color-foreground);
		}

		&:focus {
			@include focusStyles;
		}

		&.active,
		&.active:hover {
			background-color: var(--vscode-toolbar-activeBackground);
			color: var(--color-foreground);
		}
	}

	.graph-icon {
		position: relative;
		top: -2px;
		color: var(--color-graph-text-disabled, hsla(0, 0%, 100%, 0.4));
	}
}

.graph-container {
	& .resizable-handle.horizontal {
		display: none;
	}

	& .node.stash-node .graph-icon {
		transform: translateY(-2px);
	}

	& .graph-adjust-commit-count {
		display: flex;
		width: calc(100vw - var(--graph-column-scrollbar-thickness));
		align-items: center;
		justify-content: center;
	}

	& .changes-zone.changes-bar .changes-sub-bar.deleted {
		margin-left: 2px;
	}
}

.mr-loose {
	margin-right: 0.5rem;
}

.progress-container {
	position: absolute;
	left: 0;
	bottom: 0;
	z-index: 5;
	height: 2px;
	width: 100%;
	overflow: hidden;

	& .progress-bar {
		background-color: var(--vscode-progressBar-background);
		display: none;
		position: absolute;
		left: 0;
		width: 2%;
		height: 2px;
	}

	&.active .progress-bar {
		display: inherit;
	}

	&.discrete .progress-bar {
		left: 0;
		transition: width 0.1s linear;
	}

	&.discrete.done .progress-bar {
		width: 100%;
	}

	&.infinite .progress-bar {
		animation-name: progress;
		animation-duration: 4s;
		animation-iteration-count: infinite;
		animation-timing-function: steps(100);
		transform: translateZ(0);
	}
}

@keyframes progress {
	0% {
		transform: translateX(0) scaleX(1);
	}

	50% {
		transform: translateX(2500%) scaleX(3);
	}

	to {
		transform: translateX(4900%) scaleX(1);
	}
}

.sr-only {
	clip: rect(0 0 0 0);
	clip-path: inset(50%);
	height: 1px;
	overflow: hidden;
	position: absolute;
	white-space: nowrap;
	width: 1px;
}

#opts-popover {
	font-size: var(--vscode-font-size);
	font-family: var(--vscode-font-family);
	background-color: var(--vscode-menu-background);
	border: 1px solid var(--vscode-menu-border);
	padding: 0;
	z-index: 1001;

	ul > li {
		padding: 0 0.6rem;
		height: 2.2rem;
		line-height: 2.2rem;
		color: var(--vscode-menu-foreground);
		background-color: var(--vscode-menu-background);

		&:hover {
			color: var(--vscode-menu-selectionForeground);
			background-color: var(--vscode-menu-selectionBackground);
		}
	}
}

.tooltip {
	font-size: var(--vscode-font-size);
	font-family: var(--vscode-font-family);
	font-weight: normal;
	line-height: 19px;

	&.in {
		opacity: 1;
	}
	&-inner {
		font-size: var(--vscode-font-size);
		padding: 4px 10px 5px 10px;
		color: var(--color-hover-foreground);
		background-color: var(--color-hover-background);
		border: 1px solid var(--color-hover-border);
		border-radius: 0;
		box-shadow: 0 2px 8px var(--vscode-widget-shadow);
		text-align: start;
		white-space: break-spaces;
	}
}

.minimap-marker-swatch {
	display: inline-block;
	width: 1.6rem;
	height: 1.6rem;
	border-radius: 3px;
	margin-right: 0.75rem;
	vertical-align: bottom;

	&[data-marker='localBranches'] {
		background-color: var(--color-graph-minimap-marker-local-branches);
	}

	&[data-marker='remoteBranches'] {
		background-color: var(--color-graph-minimap-marker-remote-branches);
	}

	&[data-marker='stashes'] {
		background-color: var(--color-graph-minimap-marker-stashes);
	}

	&[data-marker='tags'] {
		background-color: var(--color-graph-minimap-marker-tags);
	}
}<|MERGE_RESOLUTION|>--- conflicted
+++ resolved
@@ -1,141 +1,17 @@
-@use '../../shared/styles/theme';
 @import '../../shared/base';
 @import '../../shared/codicons';
 @import '../../shared/glicons';
 @import '../../../../../node_modules/@gitkraken/gitkraken-components/dist/styles.css';
 
-@mixin focusStyles() {
-	outline: 1px solid var(--vscode-focusBorder);
-	outline-offset: -1px;
-}
-
-.vscode-high-contrast,
-.vscode-dark {
-	--popover-bg: var(--color-background--lighten-15);
-	--titlebar-bg: var(--color-background--lighten-075);
-}
-
-.vscode-high-contrast-light,
-.vscode-light {
-	--popover-bg: var(--color-background--darken-15);
-	--titlebar-bg: var(--color-background--darken-075);
-}
-
-:root {
-	--titlebar-fg: var(--color-foreground--65);
-	--color-graph-contrast-border: var(--vscode-list-focusOutline);
-	--color-graph-selected-row: var(--vscode-list-activeSelectionBackground);
-	--color-graph-hover-row: var(--vscode-list-hoverBackground);
-	--color-graph-text-selected-row: var(--vscode-list-activeSelectionForeground);
-	--color-graph-text-dimmed-selected: var(--vscode-list-activeSelectionForeground);
-	--color-graph-text-dimmed: var(--vscode-list-activeSelectionForeground);
-	--color-graph-actionbar-selectedBackground: var(--vscode-toolbar-hoverBackground);
-
-	--color-graph-text-hovered: var(--vscode-list-hoverForeground);
-	--color-graph-text-selected: var(--vscode-editor-foreground, var(--vscode-foreground));
-	--color-graph-text-normal: var(--color-graph-text-selected);
-	--color-graph-text-secondary: var(--color-graph-text-selected);
-	--color-graph-text-disabled: var(--color-graph-text-selected);
-
-	--color-graph-stats-added: var(--vscode-gitlens-graphChangesColumnAddedColor);
-	--color-graph-stats-deleted: var(--vscode-gitlens-graphChangesColumnDeletedColor);
-	--color-graph-stats-files: var(--vscode-gitDecoration-modifiedResourceForeground);
-
-	--color-graph-minimap-line0: var(--vscode-progressBar-background);
-	--color-graph-minimap-focusLine: var(--vscode-foreground);
-	--color-graph-minimap-visibleAreaBackground: var(--vscode-scrollbarSlider-background);
-
-	--color-graph-minimap-marker-head: var(--vscode-gitlens-graphMinimapMarkerHeadColor);
-	--color-graph-scroll-marker-head: var(--vscode-gitlens-graphScrollMarkerHeadColor);
-	--color-graph-minimap-marker-upstream: var(--vscode-gitlens-graphMinimapMarkerUpstreamColor);
-	--color-graph-scroll-marker-upstream: var(--vscode-gitlens-graphScrollMarkerUpstreamColor);
-	--color-graph-minimap-marker-highlights: var(--vscode-gitlens-graphMinimapMarkerHighlightsColor);
-	--color-graph-scroll-marker-highlights: var(--vscode-gitlens-graphScrollMarkerHighlightsColor);
-	--color-graph-minimap-marker-local-branches: var(--vscode-gitlens-graphMinimapMarkerLocalBranchesColor);
-	--color-graph-scroll-marker-local-branches: var(--vscode-gitlens-graphScrollMarkerLocalBranchesColor);
-	--color-graph-minimap-marker-remote-branches: var(--vscode-gitlens-graphMinimapMarkerRemoteBranchesColor);
-	--color-graph-scroll-marker-remote-branches: var(--vscode-gitlens-graphScrollMarkerRemoteBranchesColor);
-	--color-graph-minimap-marker-stashes: var(--vscode-gitlens-graphMinimapMarkerStashesColor);
-	--color-graph-scroll-marker-stashes: var(--vscode-gitlens-graphScrollMarkerStashesColor);
-	--color-graph-minimap-marker-tags: var(--vscode-gitlens-graphMinimapMarkerTagsColor);
-	--color-graph-scroll-marker-tags: var(--vscode-gitlens-graphScrollMarkerTagsColor);
-
-	--color-graph-minimap-tip-headBackground: var(--color-graph-scroll-marker-head);
-	--color-graph-minimap-tip-headBorder: var(--color-graph-scroll-marker-head);
-	--color-graph-minimap-tip-headForeground: var(--vscode-editor-foreground, var(--vscode-foreground));
-
-	--color-graph-minimap-tip-branchBackground: var(--color-graph-scroll-marker-local-branches);
-	--color-graph-minimap-tip-branchBorder: var(--color-graph-scroll-marker-local-branches);
-	--color-graph-minimap-tip-branchForeground: var(--vscode-editor-foreground, var(--vscode-foreground));
-
-	--color-graph-minimap-tip-remoteBackground: var(--color-graph-scroll-marker-remote-branches);
-	--color-graph-minimap-tip-remoteBorder: var(--color-graph-scroll-marker-remote-branches);
-	--color-graph-minimap-tip-remoteForeground: var(--vscode-editor-foreground, var(--vscode-foreground));
-
-	--color-graph-scroll-marker-selection: var(--vscode-editorCursor-foreground);
-	--color-graph-minimap-marker-selection: var(--color-graph-scroll-marker-selection);
-
-	--color-graph-minimap-tip-stashBackground: var(--color-graph-scroll-marker-stashes);
-	--color-graph-minimap-tip-stashBorder: var(--color-graph-scroll-marker-stashes);
-	--color-graph-minimap-tip-stashForeground: var(--vscode-editor-foreground, var(--vscode-foreground));
-
-	--color-graph-minimap-tip-tagBackground: var(--color-graph-scroll-marker-tags);
-	--color-graph-minimap-tip-tagBorder: var(--color-graph-scroll-marker-tags);
-	--color-graph-minimap-tip-tagForeground: var(--vscode-editor-foreground, var(--vscode-foreground));
-
-	--color-graph-minimap-tip-upstreamBackground: var(--color-graph-scroll-marker-upstream);
-	--color-graph-minimap-tip-upstreamBorder: var(--color-graph-scroll-marker-upstream);
-	--color-graph-minimap-tip-upstreamForeground: var(--vscode-editor-foreground, var(--vscode-foreground));
-
-	--graph-stats-bar-height: 40%;
-	--graph-stats-bar-border-radius: 3px;
-
-	--branch-status-ahead-foreground: var(--vscode-gitlens-decorations\.branchAheadForegroundColor);
-	--branch-status-behind-foreground: var(--vscode-gitlens-decorations\.branchBehindForegroundColor);
-	--branch-status-both-foreground: var(--vscode-gitlens-decorations\.branchDivergedForegroundColor);
-
-	--graph-column-scrollbar-thickness: 14px;
-}
-
 body {
-	.vertical_scrollbar,
-	.horizontal_scrollbar {
-		border-color: transparent;
-		transition: border-color 1s linear;
-	}
-
-	&:hover,
-	&:focus-within {
-		.vertical_scrollbar,
-		.horizontal_scrollbar {
-			transition: border-color 0.1s linear;
-			border-color: var(--vscode-scrollbarSlider-background);
-		}
-	}
-}
-
-::-webkit-scrollbar {
-	width: var(--graph-column-scrollbar-thickness);
-	height: var(--graph-column-scrollbar-thickness);
-}
-
-::-webkit-scrollbar-corner {
-	background-color: transparent !important;
-}
-
-::-webkit-scrollbar-thumb {
-	background-color: transparent;
-	border-color: inherit;
-	border-right-style: inset;
-	border-right-width: calc(100vw + 100vh);
-	border-radius: unset !important;
-
-	&:hover {
-		border-color: var(--vscode-scrollbarSlider-hoverBackground);
-	}
-
-	&:active {
-		border-color: var(--vscode-scrollbarSlider-activeBackground);
+	&.vscode-dark {
+		--actionbar-background-color: var(--color-background--lighten-05);
+		--actionbar-hover-background-color: var(--color-background--lighten-075);
+	}
+
+	&.vscode-light {
+		--actionbar-background-color: var(--color-background--darken-05);
+		--actionbar-hover-background-color: var(--color-background--darken-075);
 	}
 }
 
@@ -146,258 +22,208 @@
 	}
 }
 
-a,
-button:not([disabled]),
-[tabindex]:not([tabindex='-1']) {
-	&:focus {
-		@include focusStyles();
-	}
-}
-
-.pill {
-	display: inline-block;
-	padding: 0.2rem 0.5rem;
-	border-radius: 0.5rem;
-	font-size: 1rem;
-	font-weight: 500;
-	line-height: 1;
-	text-transform: uppercase;
-	color: var(--vscode-foreground);
-	background-color: var(--vscode-editorWidget-background);
-
-	.codicon[class*='codicon-'] {
-		font-size: inherit !important;
-		line-height: inherit !important;
-	}
-}
-
 .badge {
-	font-size: 1rem;
 	font-weight: 700;
 	text-transform: uppercase;
+}
+
+.actionbar {
+	--actionbar-height: 22px;
+
+	background-color: var(--actionbar-background-color);
 	color: var(--color-foreground);
-
-	&.is-help {
-		cursor: help;
-	}
-
-	small {
-		font-size: inherit;
-		opacity: 0.6;
-		font-weight: 400;
-	}
-
-	&-container {
-		position: relative;
-	}
-
-	&-popover {
-		width: max-content;
-		right: 0;
-		top: 100%;
-		white-space: normal;
-	}
-
-	&:not(:hover) + &-popover {
-		display: none;
-	}
-}
-
-.popover {
+	padding: 0 1rem;
+	height: var(--actionbar-height);
+
+	&,
+	&__group {
+		display: flex;
+		flex-direction: row;
+		justify-content: space-between;
+		align-items: baseline;
+		gap: 0.75rem;
+		// overflow: hidden;
+
+		> * {
+			margin: 0;
+		}
+	}
+
+	&__details {
+	}
+
+	&__loading {
+		font-size: 1.2rem;
+
+		> * {
+			display: inline-block;
+		}
+	}
+
+	a {
+		color: inherit;
+
+		.codicon.codicon-feedback {
+			position: relative;
+			top: -2px;
+		}
+	}
+
+	:focus {
+		outline: 1px solid var(--vscode-focusBorder);
+		outline-offset: -1x;
+	}
+}
+
+.actioncombo {
+	$block: &;
+	$block-expanded: #{$block}--expanded;
+
+	--actioncombo-height: 2.2rem;
+	--actioncombo-items: 1;
+
 	position: relative;
-
-	&__content {
-		width: max-content;
-		right: 0;
-		top: 100%;
-		white-space: normal;
-	}
-
-	&__trigger:not(:hover) + &__content {
-		display: none;
-	}
-}
-
-.action-button {
-	position: relative;
-	appearance: none;
-	font-family: inherit;
-	font-size: 1.2rem;
-	line-height: 2.2rem;
-	// background-color: var(--color-graph-actionbar-background);
-	background-color: transparent;
-	border: none;
-	color: inherit;
-	color: var(--color-foreground);
-	padding: 0 0.75rem;
-	cursor: pointer;
-	border-radius: 3px;
-	height: auto;
-
-	display: grid;
-	grid-auto-flow: column;
-	grid-gap: 0.5rem;
-	gap: 0.5rem;
-	max-width: fit-content;
-
-	&[disabled] {
-		pointer-events: none;
-		cursor: default;
-		opacity: 1;
-	}
-
-	&:hover {
-		background-color: var(--color-graph-actionbar-selectedBackground);
-		color: var(--color-foreground);
-		text-decoration: none;
-	}
-
-	&[aria-checked] {
-		border: 1px solid transparent;
-	}
-
-	&[aria-checked='true'] {
-		background-color: var(--vscode-inputOption-activeBackground);
-		color: var(--vscode-inputOption-activeForeground);
-		border-color: var(--vscode-inputOption-activeBorder);
-	}
-
-	.codicon[class*='codicon-'],
-	.glicon[class*='glicon-'] {
-		line-height: 2.2rem;
-		vertical-align: bottom;
-	}
-
-	.codicon[class*='codicon-graph-line'] {
-		transform: translateY(1px);
-	}
-
-	&__pill {
-		.is-ahead & {
-			background-color: var(--branch-status-ahead-pill-background);
-		}
-		.is-behind & {
-			background-color: var(--branch-status-behind-pill-background);
-		}
-		.is-ahead.is-behind & {
-			background-color: var(--branch-status-both-pill-background);
-		}
-	}
-
-	&__more,
-	&__more.codicon[class*='codicon-'] {
-		font-size: 1rem;
-		margin-right: -0.25rem;
-	}
-
-	&__more.codicon[class*='codicon-']::before {
-		margin-left: -0.25rem;
-	}
-
-	&__indicator {
-		position: absolute;
-		bottom: 0.2rem;
-		right: 1.5rem;
-		display: block;
-		width: 0.8rem;
-		height: 0.8rem;
-		border-radius: 100%;
-		background-color: var(--vscode-progressBar-background);
-	}
-
-	&__small {
-		font-size: smaller;
-		opacity: 0.6;
-		text-overflow: ellipsis;
-		overflow: hidden;
-	}
-
-	&.is-ahead {
-		background-color: var(--branch-status-ahead-background);
-
-		&:hover {
-			background-color: var(--branch-status-ahead-hover-background);
-		}
-	}
-	&.is-behind {
-		background-color: var(--branch-status-behind-background);
-
-		&:hover {
-			background-color: var(--branch-status-behind-hover-background);
-		}
-	}
-	&.is-ahead.is-behind {
-		background-color: var(--branch-status-both-background);
-
-		&:hover {
-			background-color: var(--branch-status-both-hover-background);
-		}
-	}
-}
-
-.action-button--narrow {
-	padding: 0;
-	width: 2.4rem;
-	height: 2.4rem;
-	text-align: center;
-
-	.codicon[class*='codicon-graph-line'] {
-		transform: translateX(2px);
-	}
-}
-
-.action-divider {
-	display: inline-block;
-	width: 0.1rem;
-	height: 2.2rem;
-	vertical-align: middle;
-	background-color: var(--titlebar-fg);
-	opacity: 0.4;
-	margin: {
-		// left: 0.2rem;
-		right: 0.2rem;
-	}
-}
-
-.button-group {
-	display: flex;
+	display: inline-flex;
 	flex-direction: row;
 	align-items: stretch;
-
-	&:hover,
-	&:focus-within {
-		background-color: var(--color-graph-actionbar-selectedBackground);
-		border-radius: 3px;
-	}
-
-	> *:not(:first-child),
-	> *:not(:first-child) .action-button {
+	font-size: 1.2rem;
+	gap: 0.25rem;
+	height: var(--actioncombo-height);
+	line-height: var(--actioncombo-height);
+
+	&__label,
+	&__item {
+		appearance: none;
+		font-family: inherit;
+		background-color: transparent;
+		border: none;
+		color: inherit;
+		padding: 0 0.75rem;
+		height: var(--actioncombo-height);
+		line-height: var(--actioncombo-height);
+		cursor: pointer;
+		background-color: var(--actionbar-background-color);
+		text-align: left;
+
+		&:hover {
+			background-color: var(--actionbar-hover-background-color);
+		}
+
+		&[disabled] {
+			pointer-events: none;
+			opacity: 0.5;
+		}
+	}
+
+	&__label {
+	}
+
+	&__icon.codicon[class*='codicon-'] {
+		margin-right: 0.25rem;
+	}
+
+	&__list {
+		position: absolute;
+		left: 0;
+		bottom: 100%;
 		display: flex;
-		border-top-left-radius: 0;
-		border-bottom-left-radius: 0;
-	}
-
-	> *:not(:first-child) .action-button {
-		padding-left: 0.5rem;
-		padding-right: 0.5rem;
-	}
-
-	> *:not(:last-child),
-	> *:not(:last-child) .action-button {
-		padding-right: 0.5rem;
-	}
-
-<<<<<<< HEAD
-	&:hover > *:not(:last-child),
-	&:active > *:not(:last-child),
-	&:focus-within > *:not(:last-child),
-	&:hover > *:not(:last-child) .action-button,
-	&:active > *:not(:last-child) .action-button,
-	&:focus-within > *:not(:last-child) .action-button {
-		border-top-right-radius: 0;
-		border-bottom-right-radius: 0;
-	}
-=======
+		flex-direction: column;
+		justify-content: stretch;
+		min-width: 100%;
+		width: max-content;
+		z-index: 100;
+		background-color: var(--actionbar-background-color);
+	}
+
+	&__label:not([aria-expanded='true']) + &__list {
+		display: none;
+	}
+
+	&__item {
+	}
+}
+
+.column-bar {
+	--column-bar-height: 22px;
+
+	position: absolute;
+	top: 0;
+	right: 2px;
+	z-index: 10;
+
+	background-color: var(--actionbar-background-color);
+	color: var(--color-foreground);
+	padding: 0;
+	margin: 0;
+	height: var(--column-bar-height);
+
+	&,
+	&__group {
+		display: flex;
+		flex-direction: row;
+		// justify-content: space-between;
+		align-items: center;
+		// gap: 0.75rem;
+
+		> * {
+			margin: 0;
+		}
+	}
+
+	a {
+		color: inherit;
+	}
+
+	:focus {
+		outline: 1px solid var(--vscode-focusBorder);
+		outline-offset: -1x;
+	}
+}
+
+.column-combo {
+	$block: &;
+	$block-expanded: #{$block}--expanded;
+
+	--column-combo-height: 22px;
+	--column-combo-items: 1;
+	--column-combo-items-height: 2.2rem;
+
+	position: relative;
+	display: inline-flex;
+	flex-direction: row;
+	align-items: stretch;
+	font-size: 1.1rem;
+	gap: 0.25rem;
+	height: var(--column-combo-height);
+	line-height: var(--column-combo-height);
+
+	&__label {
+		appearance: none;
+		font-family: inherit;
+		background-color: transparent;
+		border: none;
+		color: var(--text-disabled, hsla(0, 0%, 100%, 0.4));
+		margin: 0;
+		padding: 0;
+		height: var(--column-combo-height);
+		cursor: pointer;
+		background-color: var(--actionbar-background-color);
+		text-align: left;
+
+		&:hover {
+			background-color: var(--actionbar-hover-background-color);
+		}
+
+		&[disabled] {
+			pointer-events: none;
+			opacity: 0.5;
+		}
+
+		.codicon[class*='codicon-'] {
+			font-size: inherit;
+		}
+	}
+
 	&__item {
 		display: flex;
 		align-items: center;
@@ -413,21 +239,16 @@
 		cursor: pointer;
 		background-color: var(--actionbar-background-color);
 		text-align: left;
->>>>>>> c6f2f639
-
-	// > *:not(:first-child) {
-	// 	border-left: 0.1rem solid var(--titlebar-fg);
-	// }
-}
-
-.repo-access {
-	font-size: 1.1em;
-	margin-right: 0.2rem;
-
-<<<<<<< HEAD
-	&:not(.is-pro) {
-		filter: grayscale(1) brightness(0.7);
-=======
+
+		&:hover {
+			background-color: var(--actionbar-hover-background-color);
+		}
+
+		&[disabled] {
+			pointer-events: none;
+			opacity: 0.5;
+		}
+
 		&-check {
 			display: inline-flex;
 			width: 16px;
@@ -435,53 +256,31 @@
 			margin-right: 0.25rem;
 			margin-bottom: 0.5rem;
 		}
->>>>>>> c6f2f639
-	}
-}
-
-.columns-settings {
-	--column-button-height: 19px;
-
-	position: absolute;
-	top: 2px;
-	right: 0 !important;
-	z-index: 2;
-
-	appearance: none;
-	font-family: inherit;
-	background-color: transparent;
-	border: none;
-	color: var(--color-graph-text-disabled, hsla(0, 0%, 100%, 0.4));
-	margin: 0;
-	padding: 0 2px;
-	height: var(--column-button-height);
-	cursor: pointer;
-	background-color: var(--color-graph-actionbar-background);
-	text-align: left;
-	border-radius: 3px;
-
-	&:hover {
-		background-color: var(--vscode-toolbar-hoverBackground);
-		color: var(--color-foreground);
-	}
-
-	&:focus {
-		@include focusStyles;
-	}
-
-	&[disabled] {
-		pointer-events: none;
-		opacity: 0.5;
-	}
-
-	.codicon[class*='codicon-'] {
-		font-size: 1.1rem;
-		position: relative;
-	}
-}
-
-.gk-graph.bs-tooltip {
-	z-index: 1040;
+	}
+
+	&__icon.codicon[class*='codicon-'] {
+		margin-right: 0.25rem;
+	}
+
+	&__list {
+		position: absolute;
+		right: 0;
+		top: 100%;
+		display: flex;
+		flex-direction: column;
+		justify-content: stretch;
+		min-width: 100%;
+		width: max-content;
+		z-index: 100;
+		background-color: var(--actionbar-background-color);
+	}
+
+	&__label:not([aria-expanded='true']) + &__list {
+		display: none;
+	}
+
+	&__item {
+	}
 }
 
 .alert {
@@ -628,267 +427,97 @@
 	vertical-align: middle;
 	line-height: 2rem;
 	letter-spacing: normal;
-
-	&.mini-icon {
-		font-size: 1rem;
-		line-height: 1.6rem;
-	}
-}
-
-.icon {
-	&--head {
-		&::before {
-			// codicon-vm
-			font-family: codicon;
-			content: '\ea7a';
-		}
-	}
-	&--remote {
-		&::before {
-			// codicon-cloud
-			font-family: codicon;
-			content: '\ebaa';
-		}
-	}
-	&--tag {
-		&::before {
-			// codicon-tag
-			font-family: codicon;
-			content: '\ea66';
-		}
-	}
-	&--stash {
-		&::before {
-			// codicon-inbox
-			font-family: codicon;
-			content: '\eb09';
-		}
-	}
-	&--check {
-		&::before {
-			// codicon-check
-			font-family: codicon;
-			content: '\eab2';
-		}
-	}
-	&--warning {
-		:before {
-			// codicon-vm
-			font-family: codicon;
-			content: '\ea6c';
-		}
-		color: #de9b43;
-	}
-	&--added {
-		&::before {
-			// codicon-add
-			font-family: codicon;
-			content: '\ea60';
-		}
-	}
-	&--modified {
-		&::before {
-			// codicon-edit
-			font-family: codicon;
-			content: '\ea73';
-		}
-	}
-	&--deleted {
-		&::before {
-			// codicon-dash
-			font-family: codicon;
-			content: '\eacc';
-		}
-	}
-	&--renamed {
-		&::before {
-			// codicon-file
-			font-family: codicon;
-			content: '\eb60';
-		}
-	}
-	&--resolved {
-		&::before {
-			// codicon-pass-filled
-			font-family: codicon;
-			content: '\ebb3';
-		}
-	}
-	&--hide {
-		&::before {
-			// codicon-eye-closed
-			font-family: codicon;
-			content: '\eae7';
-		}
-	}
-	&--show {
-		&::before {
-			// codicon-eye
-			font-family: codicon;
-			content: '\ea70';
-		}
-	}
-	&--pull-request {
-		&::before {
-			// codicon-git-pull-request
-			font-family: codicon;
-			content: '\ea64';
-		}
-	}
-	&--upstream-ahead {
-		&::before {
-			// codicon-arrow-up
-			font-family: codicon;
-			content: '\eaa1';
-		}
-	}
-	&--upstream-behind {
-		&::before {
-			// codicon-arrow-down
-			font-family: codicon;
-			content: '\ea9a';
-		}
-	}
-	&--settings {
-		&::before {
-			// codicon-settings-gear
-			font-family: codicon;
-			content: '\eb51';
-		}
-	}
-	&--branch {
-		&::before {
-			// codicon-git-branch
-			font-family: codicon;
-			content: '\ea68';
-			top: 0px;
-			margin: 0 0 0 0;
-		}
-	}
-
-	&--graph {
-		&::before {
-			// glicon-graph
-			font-family: glicons;
-			content: '\f102';
-		}
-	}
-
-	&--commit {
-		&::before {
-			// codicon-git-commit
-			font-family: codicon;
-			content: '\eafc';
-			top: 0px;
-			margin: 0 0 0 0;
-		}
-	}
-
-	&--author {
-		&::before {
-			// codicon-account
-			font-family: codicon;
-			content: '\eb99';
-		}
-	}
-
-	&--datetime {
-		&::before {
-			// glicon-clock
-			font-family: glicons;
-			content: '\f11d';
-		}
-	}
-
-	&--message {
-		&::before {
-			// codicon-comment
-			font-family: codicon;
-			content: '\ea6b';
-		}
-	}
-
-	&--changes {
-		&::before {
-			// codicon-request-changes
-			font-family: codicon;
-			content: '\eb43';
-		}
-	}
-
-	&--files {
-		&::before {
-			// codicon-file
-			font-family: codicon;
-			content: '\eb60';
-		}
-	}
-}
-
-.titlebar {
-	background: var(--titlebar-bg);
-	color: var(--titlebar-fg);
-	padding: {
-		left: 0.8rem;
-		right: 0.8rem;
-		top: 0.6rem;
-		bottom: 0.6rem;
-	}
-	font-size: 1.3rem;
-	flex-wrap: wrap;
-
-	&,
-	&__row,
-	&__group {
-		display: flex;
-		flex-direction: row;
-		align-items: center;
-		gap: 0.5rem;
-
-		> * {
-			margin: 0;
-		}
-	}
-
-	&,
-	&__row {
-		justify-content: space-between;
-	}
-
-	&__row {
-		flex: 0 0 100%;
-
-		&--wrap {
-			display: grid;
-			grid-auto-flow: column;
-			white-space: nowrap;
-			justify-content: start;
-			grid-template-columns: repeat(5, min-content) minmax(min-content, 1fr);
-
-			&.no-remote-provider {
-				grid-template-columns: repeat(4, min-content) minmax(min-content, 1fr);
-			}
-
-			&.disallowed {
-				grid-template-columns: repeat(1, min-content) minmax(min-content, 1fr);
-			}
-		}
-	}
-
-	&__group {
-		flex: auto 1 1;
-	}
-
-	&__debugging {
-		> * {
-			display: inline-block;
-		}
+}
+
+.icon--head {
+	&::before {
+		// codicon-vm
+		font-family: codicon;
+		content: '\ea7a';
+	}
+}
+
+.icon--remote {
+	&::before {
+		// codicon-cloud
+		font-family: codicon;
+		content: '\ebaa';
+	}
+}
+
+.icon--tag {
+	&::before {
+		// codicon-tag
+		font-family: codicon;
+		content: '\ea66';
+	}
+}
+
+.icon--stash {
+	&::before {
+		// codicon-inbox
+		font-family: codicon;
+		content: '\eb09';
+	}
+}
+
+.icon--check {
+	&::before {
+		// codicon-check
+		font-family: codicon;
+		content: '\eab2';
+	}
+}
+
+.icon--warning {
+	:before {
+		// codicon-vm
+		font-family: codicon;
+		content: '\ea6c';
+	}
+	color: #de9b43;
+}
+
+.icon--added {
+	&::before {
+		// codicon-add
+		font-family: codicon;
+		content: '\ea60';
+	}
+}
+.icon--modified {
+	&::before {
+		// codicon-edit
+		font-family: codicon;
+		content: '\ea73';
+	}
+}
+.icon--deleted {
+	&::before {
+		// codicon-dash
+		font-family: codicon;
+		content: '\eacc';
+	}
+}
+.icon--renamed {
+	&::before {
+		// codicon-file
+		font-family: codicon;
+		content: '\eb60';
+	}
+}
+.icon--resolved {
+	&::before {
+		// codicon-pass-filled
+		font-family: codicon;
+		content: '\ebb3';
 	}
 }
 
 .graph-app {
 	--fs-1: 1.1rem;
 	--fs-2: 1.3rem;
+	--scroll-thumb-bg: var(--vscode-scrollbarSlider-background);
 
 	padding: 0;
 
@@ -897,7 +526,7 @@
 		flex-direction: column;
 		height: calc(100vh - 2px); // shoot me -- the 2px is to stop the vertical scrollbar from showing up
 		gap: 0;
-		padding: 0.2rem 0.2rem 0;
+		padding: 0 2px;
 	}
 
 	&__banners {
@@ -905,28 +534,23 @@
 		padding: 0.5rem;
 		z-index: 2000;
 
-		&:empty {
-			display: none;
-		}
-
 		> *:not(:first-child) {
 			margin-top: 0.5rem;
 		}
 	}
-
-	&__gate {
-		top: 34px; /* height of the header bar */
-	}
-
-	&__header {
-		flex: none;
-		z-index: 101;
-		position: relative;
-		margin: -1px -1px 0 -1px;
+	&__cover {
+		position: absolute;
+		top: 0;
+		left: 0;
+		width: 100%;
+		height: 100%;
+		z-index: 1999;
+		backdrop-filter: blur(4px) saturate(0.8);
 	}
 
 	&__footer {
 		flex: none;
+		position: relative;
 	}
 
 	&__main {
@@ -941,9 +565,21 @@
 	}
 }
 
+::-webkit-scrollbar-thumb {
+	background-color: var(--vscode-scrollbarSlider-background);
+	border: unset !important;
+	border-radius: unset !important;
+
+	&:hover {
+		background-color: var(--vscode-scrollbarSlider-hoverBackground);
+	}
+
+	&:active {
+		background-color: var(--vscode-scrollbarSlider-activeBackground);
+	}
+}
+
 .graph-header {
-	padding-top: 1px;
-
 	& .resizable-handle.horizontal {
 		--sash-size: 4px;
 		--sash-hover-size: 4px;
@@ -984,33 +620,6 @@
 			z-index: 1000;
 		}
 	}
-
-	.button {
-		background-color: var(--color-graph-actionbar-background);
-		color: var(--color-graph-text-disabled, hsla(0deg, 0%, 100%, 0.4));
-		border-radius: 3px;
-
-		&:hover {
-			background-color: var(--vscode-toolbar-hoverBackground);
-			color: var(--color-foreground);
-		}
-
-		&:focus {
-			@include focusStyles;
-		}
-
-		&.active,
-		&.active:hover {
-			background-color: var(--vscode-toolbar-activeBackground);
-			color: var(--color-foreground);
-		}
-	}
-
-	.graph-icon {
-		position: relative;
-		top: -2px;
-		color: var(--color-graph-text-disabled, hsla(0, 0%, 100%, 0.4));
-	}
 }
 
 .graph-container {
@@ -1024,13 +633,21 @@
 
 	& .graph-adjust-commit-count {
 		display: flex;
-		width: calc(100vw - var(--graph-column-scrollbar-thickness));
+		width: calc(100vw - var(--scrollable-scrollbar-thickness));
 		align-items: center;
 		justify-content: center;
 	}
 
-	& .changes-zone.changes-bar .changes-sub-bar.deleted {
-		margin-left: 2px;
+	.graph-zone-column {
+		.graph-row {
+			transition: opacity 0.2s ease-in;
+
+			&.is-missing-hovered-ref-group {
+				opacity: 0.2;
+				transition: opacity 0.5s ease-out;
+				transition-delay: 0.2s;
+			}
+		}
 	}
 }
 
@@ -1041,7 +658,7 @@
 .progress-container {
 	position: absolute;
 	left: 0;
-	bottom: 0;
+	bottom: -2px;
 	z-index: 5;
 	height: 2px;
 	width: 100%;
@@ -1090,83 +707,4 @@
 	to {
 		transform: translateX(4900%) scaleX(1);
 	}
-}
-
-.sr-only {
-	clip: rect(0 0 0 0);
-	clip-path: inset(50%);
-	height: 1px;
-	overflow: hidden;
-	position: absolute;
-	white-space: nowrap;
-	width: 1px;
-}
-
-#opts-popover {
-	font-size: var(--vscode-font-size);
-	font-family: var(--vscode-font-family);
-	background-color: var(--vscode-menu-background);
-	border: 1px solid var(--vscode-menu-border);
-	padding: 0;
-	z-index: 1001;
-
-	ul > li {
-		padding: 0 0.6rem;
-		height: 2.2rem;
-		line-height: 2.2rem;
-		color: var(--vscode-menu-foreground);
-		background-color: var(--vscode-menu-background);
-
-		&:hover {
-			color: var(--vscode-menu-selectionForeground);
-			background-color: var(--vscode-menu-selectionBackground);
-		}
-	}
-}
-
-.tooltip {
-	font-size: var(--vscode-font-size);
-	font-family: var(--vscode-font-family);
-	font-weight: normal;
-	line-height: 19px;
-
-	&.in {
-		opacity: 1;
-	}
-	&-inner {
-		font-size: var(--vscode-font-size);
-		padding: 4px 10px 5px 10px;
-		color: var(--color-hover-foreground);
-		background-color: var(--color-hover-background);
-		border: 1px solid var(--color-hover-border);
-		border-radius: 0;
-		box-shadow: 0 2px 8px var(--vscode-widget-shadow);
-		text-align: start;
-		white-space: break-spaces;
-	}
-}
-
-.minimap-marker-swatch {
-	display: inline-block;
-	width: 1.6rem;
-	height: 1.6rem;
-	border-radius: 3px;
-	margin-right: 0.75rem;
-	vertical-align: bottom;
-
-	&[data-marker='localBranches'] {
-		background-color: var(--color-graph-minimap-marker-local-branches);
-	}
-
-	&[data-marker='remoteBranches'] {
-		background-color: var(--color-graph-minimap-marker-remote-branches);
-	}
-
-	&[data-marker='stashes'] {
-		background-color: var(--color-graph-minimap-marker-stashes);
-	}
-
-	&[data-marker='tags'] {
-		background-color: var(--color-graph-minimap-marker-tags);
-	}
 }