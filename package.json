--- conflicted
+++ resolved
@@ -1,911 +1,3 @@
-<<<<<<< HEAD
-{
-    "name": "gitlens",
-    "version": "3.4.9",
-    "author": {
-        "name": "Eric Amodio",
-        "email": "eamodio@gmail.com"
-    },
-    "publisher": "eamodio",
-    "engines": {
-        "vscode": "^1.9.0"
-    },
-    "license": "SEE LICENSE IN LICENSE",
-    "displayName": "Git Lens \u2014 git blame annotations, code lens, and more",
-    "description": "Supercharge Visual Studio Code's Git capabilities \u2014 Visualize code authorship at a glance via inline Git blame annotations and code lens, seamlessly navigate and explore the history of a file or branch, gain valuable insights via powerful comparision commands, and so much more",
-    "badges": [
-        {
-            "url": "https://badges.gitter.im/vscode-gitlens/Lobby.svg",
-            "href": "https://gitter.im/vscode-gitlens/Lobby",
-            "description": "Chat at https://gitter.im/vscode-gitlens/Lobby"
-        }
-    ],
-    "categories": [
-        "Other"
-    ],
-    "keywords": [
-        "git",
-        "code lens",
-        "blame",
-        "history",
-        "annotation",
-        "log",
-        "inline blame",
-        "compare",
-        "diff"
-    ],
-    "galleryBanner": {
-        "color": "#56098c",
-        "theme": "dark"
-    },
-    "icon": "images/gitlens-icon.svg",
-    "preview": false,
-    "homepage": "https://github.com/eamodio/vscode-gitlens/blob/master/README.md",
-    "bugs": {
-        "url": "https://github.com/eamodio/vscode-gitlens/issues"
-    },
-    "repository": {
-        "type": "git",
-        "url": "https://github.com/eamodio/vscode-gitlens.git"
-    },
-    "main": "./out/src/extension",
-    "contributes": {
-        "configuration": {
-            "type": "object",
-            "title": "GitLens configuration",
-            "properties": {
-                "gitlens.blame.annotation.style": {
-                    "type": "string",
-                    "default": "expanded",
-                    "enum": [
-                        "compact",
-                        "expanded",
-                        "trailing"
-                    ],
-                    "description": "Specifies the style of the blame annotations. `compact` - groups annotations to limit the repetition and also adds author and date when possible. `expanded` - shows an annotation before every line. `trailing` - shows an annotation after every line"
-                },
-                "gitlens.blame.annotation.highlight": {
-                    "type": "string",
-                    "default": "both",
-                    "enum": [
-                        "none",
-                        "gutter",
-                        "line",
-                        "both"
-                    ],
-                    "description": "Specifies whether and how to highlight blame annotations. `none` - no highlight. `gutter` - adds a gutter icon. `line` - adds a full-line highlight. `both` - adds both `gutter` and `line` highlights"
-                },
-                "gitlens.blame.annotation.sha": {
-                    "type": "boolean",
-                    "default": true,
-                    "description": "Specifies whether the commit id (sha) will be shown in the blame annotations. Applies only to the `expanded` & `trailing` annotation styles"
-                },
-                "gitlens.blame.annotation.author": {
-                    "type": "boolean",
-                    "default": true,
-                    "description": "Specifies whether the committer will be shown in the blame annotations. Applies only to the `expanded` & `trailing` annotation styles"
-                },
-                "gitlens.blame.annotation.date": {
-                    "type": "string",
-                    "default": "off",
-                    "enum": [
-                        "off",
-                        "relative",
-                        "absolute"
-                    ],
-                    "description": "Specifies whether and how the commit date will be shown in the blame annotations. `off` - no date. `relative` - relative date (e.g. 1 day ago). `absolute` - date format specified by `gitlens.blame.annotation.dateFormat`. Applies only to the `expanded` & `trailing` annotation styles"
-                },
-                "gitlens.blame.annotation.dateFormat": {
-                    "type": "string",
-                    "default": null,
-                    "description": "Specifies the date format of how absolute dates will be shown in the blame annotations. See https://momentjs.com/docs/#/displaying/format/ for valid formats"
-                },
-                "gitlens.blame.annotation.message": {
-                    "type": "boolean",
-                    "default": false,
-                    "description": "Specifies whether the commit message will be shown in the blame annotations. Applies only to the `expanded` & `trailing` annotation styles"
-                },
-                "gitlens.blame.annotation.activeLine": {
-                    "type": "string",
-                    "default": "both",
-                    "enum": [
-                        "off",
-                        "inline",
-                        "hover",
-                        "both"
-                    ],
-                    "description": "Specifies whether and how to show blame annotations on the active line. `off` - no annotation. `inline` - adds a trailing annotation to the active line. `hover` - adds hover annotation to the active line. `both` - adds both `inline` and `hover` annotations"
-                },
-                "gitlens.blame.annotation.activeLineDarkColor": {
-                    "type": "string",
-                    "default": "rgba(153, 153, 153, 0.35)",
-                    "description": "Specifies the color of the active line blame annotation to use with a dark theme. Must be a valid css color"
-                },
-                "gitlens.blame.annotation.activeLineLightColor": {
-                    "type": "string",
-                    "default": "rgba(153, 153, 153, 0.35)",
-                    "description": "Specifies the color of the active line blame annotation to use with a light theme. Must be a valid css color"
-                },
-                "gitlens.codeLens.visibility": {
-                    "type": "string",
-                    "default": "auto",
-                    "enum": [
-                        "auto",
-                        "ondemand",
-                        "off"
-                    ],
-                    "description": "Specifies when code lens will be shown in the active document. `auto` - always shown. `ondemand` - never shown, unless toggled via the `gitlens.toggleCodeLens` command. `off` - never shown"
-                },
-                "gitlens.codeLens.location": {
-                    "type": "string",
-                    "default": "document+containers",
-                    "enum": [
-                        "all",
-                        "document+containers",
-                        "document",
-                        "custom"
-                    ],
-                    "description": "Specifies where code lens will be rendered in the active document. `all` - render at the top of the document, on container-like (classes, modules, etc), and on member-like (methods, functions, properties, etc) lines. `document+containers` - render at the top of the document and on container-like lines. `document` - only render at the top of the document. `custom` - rendering controlled by `gitlens.codeLens.locationCustomSymbols`"
-                },
-                "gitlens.codeLens.locationCustomSymbols": {
-                    "type": "array",
-                    "description": "Specifies the set of document symbols to render active document code lens on. Must be a member of `SymbolKind`"
-                },
-                "gitlens.codeLens.languageLocations": {
-                    "type": "array",
-                    "default": [
-                        {
-                            "language": "css",
-                            "location": "document"
-                        },
-                        {
-                            "language": "html",
-                            "location": "document"
-                        },
-                        {
-                            "language": "json",
-                            "location": "document"
-                        },
-                        {
-                            "language": "less",
-                            "location": "document"
-                        },
-                        {
-                            "language": "scss",
-                            "location": "document"
-                        },
-                        {
-                            "language": "vue",
-                            "location": "document"
-                        }
-                    ],
-                    "items": {
-                        "type": "object",
-                        "required": [
-                            "language",
-                            "location"
-                        ],
-                        "properties": {
-                            "language": {
-                                "type": "string",
-                                "description": "Specifies the language to which this code lens override applies"
-                            },
-                            "location": {
-                                "type": "string",
-                                "default": "document+containers",
-                                "enum": [
-                                    "all",
-                                    "document+containers",
-                                    "document",
-                                    "custom",
-                                    "none"
-                                ],
-                                "description": "Specifies where code lens will be rendered in the active document for the specified language. `all` - render at the top of the document, on container-like (classes, modules, etc), and on member-like (methods, functions, properties, etc) lines. `document+containers` - render at the top of the document and on container-like lines. `document` - only render at the top of the document. `custom` - rendering controlled by `customSymbols`"
-                            },
-                            "customSymbols": {
-                                "type": "string",
-                                "description": "Specifies the set of document symbols to render active document code lens on. Must be a member of `SymbolKind`"
-                            }
-                        }
-                    },
-                    "uniqueItems": true,
-                    "enum": [
-                        "all",
-                        "document+containers",
-                        "document",
-                        "custom"
-                    ],
-                    "description": "Specifies where code lens will be rendered in the active document for the specified languages"
-                },
-                "gitlens.codeLens.recentChange.enabled": {
-                    "type": "boolean",
-                    "default": true,
-                    "description": "Specifies whether the recent change code lens is shown"
-                },
-                "gitlens.codeLens.recentChange.command": {
-                    "type": "string",
-                    "default": "gitlens.showQuickCommitFileDetails",
-                    "enum": [
-                        "gitlens.toggleBlame",
-                        "gitlens.showBlameHistory",
-                        "gitlens.showFileHistory",
-                        "gitlens.diffWithPrevious",
-                        "gitlens.showQuickCommitDetails",
-                        "gitlens.showQuickCommitFileDetails",
-                        "gitlens.showQuickFileHistory",
-                        "gitlens.showQuickRepoHistory"
-                    ],
-                    "description": "Specifies the command executed when the recent change code lens is clicked. `gitlens.toggleBlame` - toggles blame annotations. `gitlens.showBlameHistory` - opens the blame history explorer. `gitlens.showFileHistory` - opens the file history explorer. `gitlens.diffWithPrevious` - compares the current committed file with the previous commit. `gitlens.showQuickCommitDetails` - shows a commit details quick pick. `gitlens.showQuickCommitFileDetails` - shows a commit file details quick pick. `gitlens.showQuickFileHistory` - shows a file history quick pick. `gitlens.showQuickRepoHistory` - shows a branch history quick pick"
-                },
-                "gitlens.codeLens.authors.enabled": {
-                    "type": "boolean",
-                    "default": true,
-                    "description": "Specifies whether the authors code lens is shown"
-                },
-                "gitlens.codeLens.authors.command": {
-                    "type": "string",
-                    "default": "gitlens.toggleBlame",
-                    "enum": [
-                        "gitlens.toggleBlame",
-                        "gitlens.showBlameHistory",
-                        "gitlens.showFileHistory",
-                        "gitlens.diffWithPrevious",
-                        "gitlens.showQuickCommitDetails",
-                        "gitlens.showQuickCommitFileDetails",
-                        "gitlens.showQuickFileHistory",
-                        "gitlens.showQuickRepoHistory"
-                    ],
-                    "description": "Specifies the command executed when the authors code lens is clicked. `gitlens.toggleBlame` - toggles blame annotations. `gitlens.showBlameHistory` - opens the blame history explorer. `gitlens.showFileHistory` - opens the file history explorer. `gitlens.diffWithPrevious` - compares the current committed file with the previous commit. `gitlens.showQuickCommitDetails` - shows a commit details quick pick. `gitlens.showQuickCommitFileDetails` - shows a commit file details quick pick. `gitlens.showQuickFileHistory` - shows a file history quick pick. `gitlens.showQuickRepoHistory` - shows a branch history quick pick"
-                },
-                "gitlens.codeLens.debug": {
-                    "type": "boolean",
-                    "default": false,
-                    "description": "Specifies whether or not to show debug information in code lens"
-                },
-                "gitlens.menus.diff.enabled": {
-                    "type": "boolean",
-                    "default": true,
-                    "description": "Specifies whether diff commands will be added to the context menus"
-                },
-                "gitlens.statusBar.enabled": {
-                    "type": "boolean",
-                    "default": true,
-                    "description": "Specifies whether blame information is shown in the status bar"
-                },
-                "gitlens.statusBar.command": {
-                    "type": "string",
-                    "default": "gitlens.showQuickCommitDetails",
-                    "enum": [
-                        "gitlens.toggleBlame",
-                        "gitlens.showBlameHistory",
-                        "gitlens.showFileHistory",
-                        "gitlens.diffWithPrevious",
-                        "gitlens.toggleCodeLens",
-                        "gitlens.showQuickCommitDetails",
-                        "gitlens.showQuickCommitFileDetails",
-                        "gitlens.showQuickFileHistory",
-                        "gitlens.showQuickRepoHistory"
-                    ],
-                    "description": "Specifies the command executed when the blame status bar item is clicked. `gitlens.toggleBlame` - toggles blame annotations. `gitlens.showBlameHistory` - opens the blame history explorer. `gitlens.showFileHistory` - opens the file history explorer. `gitlens.diffWithPrevious` - compares the current committed file with the previous commit. `gitlens.toggleCodeLens` - toggles Git code lens. `gitlens.showQuickCommitDetails` - shows a commit details quick pick. `gitlens.showQuickCommitFileDetails` - shows a commit file details quick pick. `gitlens.showQuickFileHistory` - shows a file history quick pick. `gitlens.showQuickRepoHistory` - shows a branch history quick pick"
-                },
-                "gitlens.statusBar.date": {
-                    "type": "string",
-                    "default": "relative",
-                    "enum": [
-                        "off",
-                        "relative",
-                        "absolute"
-                    ],
-                    "description": "Specifies whether and how the commit date will be shown in the blame status bar. `off` - no date. `relative` - relative date (e.g. 1 day ago). `absolute` - date format specified by `gitlens.statusBar.dateFormat`"
-                },
-                "gitlens.statusBar.dateFormat": {
-                    "type": "string",
-                    "default": null,
-                    "description": "Specifies the date format of how absolute dates will be shown in the blame status bar. See https://momentjs.com/docs/#/displaying/format/ for valid formats"
-                },
-                "gitlens.statusBar.alignment": {
-                  "type": "string",
-                  "default": "right",
-                  "enum": [
-                    "left",
-                    "right"
-                  ],
-                  "description": "Specifies status bar alignment for blame information"
-                },
-                "gitlens.advanced.caching.enabled": {
-                    "type": "boolean",
-                    "default": true,
-                    "description": "Specifies whether git blame output will be cached"
-                },
-                "gitlens.advanced.caching.statusBar.maxLines": {
-                    "type": "number",
-                    "default": 0,
-                    "description": "Specifies whether status bar git blame output will be cached for larger documents"
-                },
-                "gitlens.advanced.git": {
-                    "type": "string",
-                    "default": null,
-                    "description": "Specifies a git path to use"
-                },
-                "gitlens.advanced.gitignore.enabled": {
-                    "type": "boolean",
-                    "default": true,
-                    "description": "Specifies whether or not to parse the root .gitignore file for better performance (i.e. avoids blaming excluded files)"
-                },
-                "gitlens.advanced.maxQuickHistory": {
-                    "type": "number",
-                    "default": 200,
-                    "description": "Specifies the maximum number of QuickPick history entries to show"
-                },
-                "gitlens.advanced.quickPick.closeOnFocusOut": {
-                    "type": "boolean",
-                    "default": true,
-                    "description": "Specifies whether or not to close the QuickPick menu when focus is lost"
-                },
-                "gitlens.advanced.toggleWhitespace.enabled": {
-                    "type": "boolean",
-                    "default": false,
-                    "description": "Specifies whether or not to toggle whitespace off then showing blame annotations (*may* be required by certain fonts/themes)"
-                },
-                "gitlens.debug": {
-                    "type": "boolean",
-                    "default": false,
-                    "description": "Specifies debug mode"
-                },
-                "gitlens.outputLevel": {
-                    "type": "string",
-                    "default": "silent",
-                    "enum": [
-                        "silent",
-                        "errors",
-                        "verbose"
-                    ],
-                    "description": "Specifies how much (if any) output will be sent to the GitLens output channel"
-                },
-                "gitlens.insiders": {
-                    "type": "boolean",
-                    "default": false,
-                    "description": "Specifies whether or not to enable new experimental features (expect there to be issues)"
-                }
-            }
-        },
-        "commands": [
-            {
-                "command": "gitlens.diffDirectory",
-                "title": "Directory Compare",
-                "category": "GitLens"
-            },
-            {
-                "command": "gitlens.diffWithBranch",
-                "title": "Compare File with...",
-                "category": "GitLens"
-            },
-            {
-                "command": "gitlens.diffWithNext",
-                "title": "Compare File with Next Commit",
-                "category": "GitLens"
-            },
-            {
-                "command": "gitlens.diffWithPrevious",
-                "title": "Compare File with Previous Commit",
-                "category": "GitLens"
-            },
-            {
-                "command": "gitlens.diffLineWithPrevious",
-                "title": "Compare Line with Previous Commit",
-                "category": "GitLens"
-            },
-            {
-                "command": "gitlens.diffWithWorking",
-                "title": "Compare File with Working Tree",
-                "category": "GitLens"
-            },
-            {
-                "command": "gitlens.diffLineWithWorking",
-                "title": "Compare Line with Working Tree",
-                "category": "GitLens"
-            },
-            {
-                "command": "gitlens.showBlame",
-                "title": "Show Blame Annotations",
-                "category": "GitLens"
-            },
-            {
-                "command": "gitlens.toggleBlame",
-                "title": "Toggle Blame Annotations",
-                "category": "GitLens",
-                "icon": {
-                    "dark": "images/git-icon-dark.svg",
-                    "light": "images/git-icon-light.svg"
-                }
-            },
-            {
-                "command": "gitlens.toggleCodeLens",
-                "title": "Toggle Git Code Lens",
-                "category": "GitLens"
-            },
-            {
-                "command": "gitlens.showBlameHistory",
-                "title": "Open Blame History Explorer",
-                "category": "GitLens"
-            },
-            {
-                "command": "gitlens.showCommitSearch",
-                "title": "Search Commits",
-                "category": "GitLens"
-            },
-            {
-                "command": "gitlens.showFileHistory",
-                "title": "Open File History Explorer",
-                "category": "GitLens"
-            },
-            {
-                "command": "gitlens.showLastQuickPick",
-                "title": "Show Last Opened Quick Pick",
-                "category": "GitLens"
-            },
-            {
-                "command": "gitlens.showQuickCommitDetails",
-                "title": "Show Commit Details",
-                "category": "GitLens"
-            },
-            {
-                "command": "gitlens.showQuickCommitFileDetails",
-                "title": "Show Line Commit Details",
-                "category": "GitLens"
-            },
-            {
-                "command": "gitlens.showQuickFileHistory",
-                "title": "Show File History",
-                "category": "GitLens"
-            },
-            {
-                "command": "gitlens.showQuickBranchHistory",
-                "title": "Show Branch History",
-                "category": "GitLens"
-            },
-            {
-                "command": "gitlens.showQuickRepoHistory",
-                "title": "Show Current Branch History",
-                "category": "GitLens"
-            },
-            {
-                "command": "gitlens.showQuickRepoStatus",
-                "title": "Show Repository Status",
-                "category": "GitLens"
-            },
-            {
-                "command": "gitlens.showQuickStashList",
-                "title": "Show Stashed Changes",
-                "category": "GitLens"
-            },
-            {
-                "command": "gitlens.copyShaToClipboard",
-                "title": "Copy Commit ID to Clipboard",
-                "category": "GitLens"
-            },
-            {
-                "command": "gitlens.copyMessageToClipboard",
-                "title": "Copy Commit Message to Clipboard",
-                "category": "GitLens"
-            },
-            {
-                "command": "gitlens.closeUnchangedFiles",
-                "title": "Close Unchanged Files",
-                "category": "GitLens"
-            },
-            {
-                "command": "gitlens.openChangedFiles",
-                "title": "Open Changed Files",
-                "category": "GitLens"
-            },
-            {
-                "command": "gitlens.openCommitInRemote",
-                "title": "Open Line Commit in Remote",
-                "category": "GitLens"
-            },
-            {
-                "command": "gitlens.openFileInRemote",
-                "title": "Open File in Remote",
-                "category": "GitLens"
-            },
-            {
-                "command": "gitlens.stashApply",
-                "title": "Apply Stashed Changes",
-                "category": "GitLens"
-            },
-            {
-                "command": "gitlens.stashSave",
-                "title": "Stash Changes",
-                "category": "GitLens"
-            }
-        ],
-        "menus": {
-            "commandPalette": [
-                {
-                    "command": "gitlens.diffDirectory",
-                    "when": "gitlens:enabled"
-                },
-                {
-                    "command": "gitlens.diffWithBranch",
-                    "when": "gitlens:isTracked"
-                },
-                {
-                    "command": "gitlens.diffWithNext",
-                    "when": "gitlens:isTracked"
-                },
-                {
-                    "command": "gitlens.diffWithPrevious",
-                    "when": "gitlens:isTracked"
-                },
-                {
-                    "command": "gitlens.diffLineWithPrevious",
-                    "when": "gitlens:isBlameable"
-                },
-                {
-                    "command": "gitlens.diffWithWorking",
-                    "when": "gitlens:isTracked"
-                },
-                {
-                    "command": "gitlens.diffLineWithWorking",
-                    "when": "gitlens:isBlameable"
-                },
-                {
-                    "command": "gitlens.showBlame",
-                    "when": "gitlens:isBlameable"
-                },
-                {
-                    "command": "gitlens.toggleBlame",
-                    "when": "gitlens:isBlameable"
-                },
-                {
-                    "command": "gitlens.toggleCodeLens",
-                    "when": "gitlens:isTracked && gitlens:canToggleCodeLens"
-                },
-                {
-                    "command": "gitlens.showBlameHistory",
-                    "when": "gitlens:isBlameable"
-                },
-                {
-                    "command": "gitlens.showFileHistory",
-                    "when": "gitlens:isTracked"
-                },
-                {
-                    "command": "gitlens.showLastQuickPick",
-                    "when": "gitlens:enabled"
-                },
-                {
-                    "command": "gitlens.showQuickCommitDetails",
-                    "when": "gitlens:isBlameable"
-                },
-                {
-                    "command": "gitlens.showQuickCommitFileDetails",
-                    "when": "gitlens:isBlameable"
-                },
-                {
-                    "command": "gitlens.showQuickFileHistory",
-                    "when": "gitlens:isTracked"
-                },
-                {
-                    "command": "gitlens.showQuickBranchHistory",
-                    "when": "gitlens:enabled"
-                },
-                {
-                    "command": "gitlens.showQuickRepoHistory",
-                    "when": "gitlens:enabled"
-                },
-                {
-                    "command": "gitlens.showQuickRepoStatus",
-                    "when": "gitlens:enabled"
-                },
-                {
-                    "command": "gitlens.showQuickStashList",
-                    "when": "gitlens:enabled"
-                },
-                {
-                    "command": "gitlens.copyShaToClipboard",
-                    "when": "gitlens:isBlameable"
-                },
-                {
-                    "command": "gitlens.copyMessageToClipboard",
-                    "when": "gitlens:isBlameable"
-                },
-                {
-                    "command": "gitlens.closeUnchangedFiles",
-                    "when": "gitlens:enabled"
-                },
-                {
-                    "command": "gitlens.openChangedFiles",
-                    "when": "gitlens:enabled"
-                },
-                {
-                    "command": "gitlens.openCommitInRemote",
-                    "when": "gitlens:isBlameable && gitlens:hasRemotes"
-                },
-                {
-                    "command": "gitlens.openFileInRemote",
-                    "when": "gitlens:isTracked && gitlens:hasRemotes"
-                },
-                {
-                    "command": "gitlens.stashApply",
-                    "when": "gitlens:enabled && config.gitlens.insiders"
-                },
-                {
-                    "command": "gitlens.stashSave",
-                    "when": "gitlens:enabled && config.gitlens.insiders"
-                }
-            ],
-            "explorer/context": [
-                {
-                    "command": "gitlens.diffWithPrevious",
-                    "when": "gitlens:enabled && config.gitlens.menus.diff.enabled",
-                    "group": "1_gitlens@1"
-                },
-                {
-                    "command": "gitlens.diffWithWorking",
-                    "when": "gitlens:enabled && config.gitlens.menus.diff.enabled",
-                    "group": "1_gitlens@2"
-                },
-                {
-                    "command": "gitlens.showQuickFileHistory",
-                    "when": "gitlens:enabled",
-                    "group": "1_gitlens_1@1"
-                },
-                {
-                    "command": "gitlens.openFileInRemote",
-                    "when": "gitlens:enabled",
-                    "group": "1_gitlens_1@2"
-                }
-            ],
-            "editor/title": [
-                {
-                    "command": "gitlens.toggleBlame",
-                    "when": "gitlens:isBlameable",
-                    "group": "navigation@100"
-                },
-                {
-                    "command": "gitlens.diffWithPrevious",
-                    "when": "editorTextFocus && gitlens:isTracked && config.gitlens.menus.diff.enabled",
-                    "group": "2_gitlens"
-                },
-                {
-                    "command": "gitlens.diffWithWorking",
-                    "when": "editorTextFocus && gitlens:isTracked && config.gitlens.menus.diff.enabled",
-                    "group": "2_gitlens"
-                },
-                {
-                    "command": "gitlens.showQuickFileHistory",
-                    "when": "editorFocus && gitlens:isTracked",
-                    "group": "2_gitlens_1"
-                },
-                {
-                    "command": "gitlens.showQuickRepoHistory",
-                    "when": "!editorFocus && gitlens:enabled",
-                    "group": "2_gitlens_1"
-                },
-                {
-                    "command": "gitlens.showQuickRepoStatus",
-                    "when": "gitlens:enabled",
-                    "group": "2_gitlens_1"
-                }
-            ],
-            "editor/title/context": [
-                {
-                    "command": "gitlens.diffWithPrevious",
-                    "when": "gitlens:enabled && config.gitlens.menus.diff.enabled",
-                    "group": "1_gitlens@1"
-                },
-                {
-                    "command": "gitlens.diffWithWorking",
-                    "when": "gitlens:enabled && config.gitlens.menus.diff.enabled",
-                    "group": "1_gitlens@2"
-                },
-                {
-                    "command": "gitlens.showQuickFileHistory",
-                    "when": "gitlens:enabled",
-                    "group": "1_gitlens_1@1"
-                },
-                {
-                    "command": "gitlens.toggleBlame",
-                    "when": "gitlens:enabled",
-                    "group": "1_gitlens_1@2"
-                },
-                {
-                    "command": "gitlens.openFileInRemote",
-                    "when": "gitlens:enabled",
-                    "group": "1_gitlens_1@3"
-                }
-            ],
-            "editor/context": [
-                {
-                    "command": "gitlens.diffLineWithPrevious",
-                    "when": "editorTextFocus && gitlens:isBlameable && config.gitlens.menus.diff.enabled",
-                    "group": "1_gitlens@1"
-                },
-                {
-                    "command": "gitlens.diffLineWithWorking",
-                    "when": "editorTextFocus && gitlens:isBlameable && config.gitlens.menus.diff.enabled",
-                    "group": "1_gitlens@2"
-                },
-                {
-                    "command": "gitlens.showQuickCommitFileDetails",
-                    "when": "editorTextFocus && gitlens:isBlameable",
-                    "group": "1_gitlens@3"
-                },
-                {
-                    "command": "gitlens.diffWithPrevious",
-                    "when": "editorTextFocus && gitlens:isTracked && config.gitlens.menus.diff.enabled",
-                    "group": "1_gitlens_1@1"
-                },
-                {
-                    "command": "gitlens.diffWithWorking",
-                    "when": "editorTextFocus && gitlens:isTracked && config.gitlens.menus.diff.enabled",
-                    "group": "1_gitlens_1@2"
-                },
-                {
-                    "command": "gitlens.showQuickFileHistory",
-                    "when": "gitlens:isTracked",
-                    "group": "2_gitlens@1"
-                },
-                {
-                    "command": "gitlens.toggleBlame",
-                    "when": "editorTextFocus && gitlens:isBlameable",
-                    "group": "2_gitlens@2"
-                },
-                {
-                    "command": "gitlens.openFileInRemote",
-                    "when": "editorTextFocus && gitlens:isTracked && gitlens:hasRemotes",
-                    "group": "2_gitlens@3"
-                },
-                {
-                    "command": "gitlens.copyShaToClipboard",
-                    "when": "editorTextFocus && gitlens:isBlameable",
-                    "group": "9_gitlens@1"
-                },
-                {
-                    "command": "gitlens.copyMessageToClipboard",
-                    "when": "editorTextFocus && gitlens:isBlameable",
-                    "group": "9_gitlens@2"
-                }
-            ]
-        },
-        "keybindings": [
-            {
-                "command": "gitlens.key.left",
-                "key": "alt+left",
-                "when": "gitlens:key:left"
-            },
-            {
-                "command": "gitlens.key.right",
-                "key": "alt+right",
-                "when": "gitlens:key:right"
-            },
-            {
-                "command": "gitlens.key.,",
-                "key": "alt+,",
-                "when": "gitlens:key:,"
-            },
-            {
-                "command": "gitlens.key..",
-                "key": "alt+.",
-                "when": "gitlens:key:."
-            },
-            {
-                "command": "gitlens.toggleBlame",
-                "key": "alt+b",
-                "mac": "alt+b",
-                "when": "editorTextFocus && gitlens:isTracked"
-            },
-            {
-                "command": "gitlens.toggleCodeLens",
-                "key": "shift+alt+b",
-                "mac": "shift+alt+b",
-                "when": "editorTextFocus && gitlens:isTracked && gitlens:canToggleCodeLens"
-            },
-            {
-                "command": "gitlens.showLastQuickPick",
-                "key": "alt+-",
-                "mac": "alt+-",
-                "when": "gitlens:enabled"
-            },
-            {
-                "command": "gitlens.showCommitSearch",
-                "key": "alt+f",
-                "mac": "alt+f",
-                "when": "gitlens:enabled"
-            },
-            {
-                "command": "gitlens.showQuickFileHistory",
-                "key": "alt+h",
-                "mac": "alt+h",
-                "when": "gitlens:enabled"
-            },
-            {
-                "command": "gitlens.showQuickRepoHistory",
-                "key": "shift+alt+h",
-                "mac": "shift+alt+h",
-                "when": "gitlens:enabled"
-            },
-            {
-                "command": "gitlens.showQuickRepoStatus",
-                "key": "alt+s",
-                "mac": "alt+s",
-                "when": "gitlens:enabled"
-            },
-            {
-                "command": "gitlens.showQuickCommitFileDetails",
-                "key": "alt+c",
-                "mac": "alt+c",
-                "when": "editorTextFocus && gitlens:enabled"
-            },
-            {
-                "command": "gitlens.diffWithNext",
-                "key": "alt+.",
-                "mac": "alt+.",
-                "when": "editorTextFocus && gitlens:isTracked"
-            },
-            {
-                "command": "gitlens.diffLineWithPrevious",
-                "key": "shift+alt+,",
-                "mac": "shift+alt+,",
-                "when": "editorTextFocus && gitlens:isTracked"
-            },
-            {
-                "command": "gitlens.diffWithPrevious",
-                "key": "alt+,",
-                "mac": "alt+,",
-                "when": "editorTextFocus && gitlens:isTracked"
-            },
-            {
-                "command": "gitlens.diffLineWithWorking",
-                "key": "alt+w",
-                "mac": "alt+w",
-                "when": "editorTextFocus && gitlens:isTracked"
-            },
-            {
-                "command": "gitlens.diffWithWorking",
-                "key": "shift+alt+w",
-                "mac": "shift+alt+w",
-                "when": "editorTextFocus && gitlens:isTracked"
-            }
-        ]
-    },
-    "activationEvents": [
-        "*"
-    ],
-    "scripts": {
-        "compile": "npm run lint && tsc -p ./",
-        "watch": "tsc -watch -p ./",
-        "lint": "tslint --project tslint.json",
-        "pack": "git clean -xdf --exclude=node_modules/ && vsce package",
-        "postinstall": "node ./node_modules/vscode/bin/install",
-        "pub": "git clean -xdf && vsce publish",
-        "vscode:prepublish": "npm install && npm run compile"
-    },
-    "dependencies": {
-        "applicationinsights": "0.19.0",
-        "copy-paste": "1.3.0",
-        "ignore": "3.3.0",
-        "lodash.debounce": "4.0.8",
-        "lodash.escaperegexp": "4.1.2",
-        "lodash.isequal": "4.5.0",
-        "lodash.once": "4.1.1",
-        "moment": "2.18.1",
-        "spawn-rx": "2.0.10",
-        "tmp": "0.0.31"
-    },
-    "devDependencies": {
-        "@types/applicationinsights": "0.15.33",
-        "@types/copy-paste": "1.1.30",
-        "@types/mocha": "2.2.41",
-        "@types/node": "7.0.15",
-        "@types/tmp": "0.0.32",
-        "mocha": "3.3.0",
-        "tslint": "5.1.0",
-        "typescript": "2.3.2",
-        "vscode": "1.1.0"
-    }
-=======
 {
     "name": "gitlens",
     "version": "3.4.9",
@@ -1210,6 +302,15 @@
                     "default": null,
                     "description": "Specifies the date format of how absolute dates will be shown in the blame status bar. See https://momentjs.com/docs/#/displaying/format/ for valid formats"
                 },
+                "gitlens.statusBar.alignment": {
+                  "type": "string",
+                  "default": "right",
+                  "enum": [
+                    "left",
+                    "right"
+                  ],
+                  "description": "Specifies the blame alignment in the status bar"
+                },
                 "gitlens.advanced.caching.enabled": {
                     "type": "boolean",
                     "default": true,
@@ -1803,5 +904,4 @@
         "typescript": "2.3.2",
         "vscode": "1.1.0"
     }
->>>>>>> 0ef1e509
 }